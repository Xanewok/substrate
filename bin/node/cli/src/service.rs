--- conflicted
+++ resolved
@@ -113,10 +113,6 @@
 macro_rules! new_full {
 	($config:expr, $with_startup_data: expr) => {{
 		use futures::{
-<<<<<<< HEAD
-			compat::{Future01CompatExt, Stream01CompatExt},
-=======
->>>>>>> ae9c6eac
 			stream::StreamExt,
 			future::{self, FutureExt},
 		};
@@ -184,20 +180,10 @@
 			service.spawn_essential_task(babe);
 
 			let network = service.network();
-<<<<<<< HEAD
-			let dht_event_stream = network.event_stream().compat()
-				.map(|x| x.expect("<mpsc::channel::Receiver as Stream> never returns an error; qed"))
-				.filter_map(|e| match e {
-					Event::Dht(e) => future::ready(Some(e)),
-					_ => future::ready(None),
-				})
-				.boxed();
-=======
 			let dht_event_stream = network.event_stream().filter_map(|e| async move { match e {
 				Event::Dht(e) => Some(e),
 				_ => None,
 			}}).boxed();
->>>>>>> ae9c6eac
 			let authority_discovery = sc_authority_discovery::AuthorityDiscovery::new(
 				service.client(),
 				network,
