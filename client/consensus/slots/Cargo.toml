--- conflicted
+++ resolved
@@ -8,28 +8,17 @@
 
 [dependencies]
 codec = { package = "parity-scale-codec", version = "1.0.0" }
-<<<<<<< HEAD
-client-api = { package = "substrate-client-api", path = "../../api" }
-primitives = { package = "substrate-primitives", path = "../../../primitives/core" }
-sr-primitives = { path = "../../../primitives/sr-primitives" }
-state-machine = { package = "substrate-state-machine", path = "../../../primitives/state-machine" }
-sr-api = { path = "../../../primitives/sr-api" }
-substrate-telemetry = { path = "../../telemetry" }
-consensus_common = { package = "substrate-consensus-common", path = "../../../primitives/consensus/common" }
-inherents = { package = "substrate-inherents", path = "../../../primitives/inherents" }
-futures-preview = "0.3.0-alpha.19"
-futures-timer = "0.4.0"
-=======
 client-api = { package = "sc-client-api", path = "../../api" }
 primitives = { package = "sp-core", path = "../../../primitives/core" }
+sp-runtime = { path = "../../../primitives/sr-primitives" }
+state-machine = { package = "sp-state-machine", path = "../../../primitives/state-machine" }
+sp-api = { path = "../../../primitives/sr-api" }
 sp-blockchain = { path = "../../../primitives/blockchain" }
-sp-runtime = {  path = "../../../primitives/sr-primitives" }
 sc-telemetry = { path = "../../telemetry" }
 consensus_common = { package = "sp-consensus", path = "../../../primitives/consensus/common" }
 inherents = { package = "sp-inherents", path = "../../../primitives/inherents" }
 futures = "0.3.1"
 futures-timer = "2.0"
->>>>>>> c837c8d9
 parking_lot = "0.9.0"
 log = "0.4.8"
 
