[package]
name = "sc-client-db"
version = "2.0.0"
authors = ["Parity Technologies <admin@parity.io>"]
edition = "2018"

[dependencies]
parking_lot = "0.9.0"
log = "0.4.8"
kvdb = "0.1.1"
kvdb-rocksdb = { version = "0.2", optional = true }
kvdb-memorydb = "0.1.2"
linked-hash-map = "0.5.2"
hash-db = "0.15.2"
sc-client-api = { path = "../api" }
sp-core = { path = "../../primitives/core" }
sp-runtime = {  path = "../../primitives/runtime" }
sc-client = { path = "../" }
sp-state-machine = { path = "../../primitives/state-machine" }
codec = { package = "parity-scale-codec", version = "1.0.0", features = ["derive"] }
<<<<<<< HEAD
executor = { package = "sc-executor", path = "../executor" }
state_db = { package = "sc-state-db", path = "../state-db" }
trie = { package = "sp-trie", path = "../../primitives/trie" }
=======
sc-executor = { path = "../executor" }
sc-state-db = { path = "../state-db" }
sp-trie = { path = "../../primitives/trie" }
sp-consensus = { path = "../../primitives/consensus/common" }
>>>>>>> 40b1e530
sp-blockchain = { path = "../../primitives/blockchain" }

[dev-dependencies]
sp-keyring = { path = "../../primitives/keyring" }
substrate-test-runtime-client = { path = "../../test-utils/runtime/client" }
env_logger = "0.7.0"
quickcheck = "0.9"

[features]
default = []
test-helpers = []<|MERGE_RESOLUTION|>--- conflicted
+++ resolved
@@ -18,16 +18,10 @@
 sc-client = { path = "../" }
 sp-state-machine = { path = "../../primitives/state-machine" }
 codec = { package = "parity-scale-codec", version = "1.0.0", features = ["derive"] }
-<<<<<<< HEAD
-executor = { package = "sc-executor", path = "../executor" }
-state_db = { package = "sc-state-db", path = "../state-db" }
-trie = { package = "sp-trie", path = "../../primitives/trie" }
-=======
 sc-executor = { path = "../executor" }
 sc-state-db = { path = "../state-db" }
 sp-trie = { path = "../../primitives/trie" }
 sp-consensus = { path = "../../primitives/consensus/common" }
->>>>>>> 40b1e530
 sp-blockchain = { path = "../../primitives/blockchain" }
 
 [dev-dependencies]
