--- conflicted
+++ resolved
@@ -300,10 +300,7 @@
 			executor,
 			genesis_storage,
 			fork_blocks,
-<<<<<<< HEAD
-=======
 			bad_blocks,
->>>>>>> 18d734c5
 			execution_extensions,
 		)?,
 		backend,
@@ -641,17 +638,10 @@
 	pub state_db: StateDb<Block::Hash, Vec<u8>>,
 }
 
-<<<<<<< HEAD
 impl<Block: BlockT> sp_state_machine::Storage<HasherFor<Block>> for StorageDb<Block> {
 	fn get(&self, key: &Block::Hash, prefix: Prefix) -> Result<Option<DBValue>, String> {
 		let key = prefixed_key::<HasherFor<Block>>(key, prefix);
-		self.state_db.get(&key, self).map(|r| r.map(|v| DBValue::from_slice(&v)))
-=======
-impl<Block: BlockT> sp_state_machine::Storage<Blake2Hasher> for StorageDb<Block> {
-	fn get(&self, key: &H256, prefix: Prefix) -> Result<Option<DBValue>, String> {
-		let key = prefixed_key::<Blake2Hasher>(key, prefix);
 		self.state_db.get(&key, self)
->>>>>>> 18d734c5
 			.map_err(|e| format!("Database backend error: {:?}", e))
 	}
 }
@@ -1520,40 +1510,6 @@
 		let mut best_hash = self.blockchain.info().best_hash;
 		let finalized = self.blockchain.info().finalized_number;
 
-<<<<<<< HEAD
-		for c in 0 .. n.saturated_into::<u64>() {
-			if best.is_zero() {
-				return Ok(c.saturated_into::<NumberFor<Block>>())
-			}
-			let mut transaction = DBTransaction::new();
-			match self.storage.state_db.revert_one() {
-				Some(commit) => {
-					apply_state_commit(&mut transaction, commit);
-					let removed = self.blockchain.header(BlockId::Number(best))?.ok_or_else(
-						|| sp_blockchain::Error::UnknownBlock(
-							format!("Error reverting to {}. Block hash not found.", best)))?;
-
-					best -= One::one();	// prev block
-					let hash = self.blockchain.hash(best)?.ok_or_else(
-						|| sp_blockchain::Error::UnknownBlock(
-							format!("Error reverting to {}. Block hash not found.", best)))?;
-					let key = utils::number_and_hash_to_lookup_key(best.clone(), &hash)?;
-					transaction.put(columns::META, meta_keys::BEST_BLOCK, &key);
-					transaction.delete(columns::KEY_LOOKUP, removed.hash().as_ref());
-					children::remove_children(
-						&mut transaction,
-						columns::META,
-						meta_keys::CHILDREN_PREFIX,
-						hash,
-					);
-					self.storage.db.write(transaction).map_err(db_err)?;
-					self.blockchain.update_meta(hash, best, true, false);
-					self.blockchain.leaves.write().revert(
-						removed.hash().clone(),
-						removed.number().clone(),
-						removed.parent_hash().clone(),
-					);
-=======
 		let revertible = best_number - finalized;
 		let n = if !revert_finalized && revertible < n {
 			revertible
@@ -1592,7 +1548,6 @@
 						self.blockchain.update_meta(best_hash, best_number, true, update_finalized);
 					}
 					None => return Ok(c.saturated_into::<NumberFor<Block>>())
->>>>>>> 18d734c5
 				}
 			}
 
