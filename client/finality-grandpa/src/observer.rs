// Copyright 2018-2019 Parity Technologies (UK) Ltd.
// This file is part of Substrate.

// Substrate is free software: you can redistribute it and/or modify
// it under the terms of the GNU General Public License as published by
// the Free Software Foundation, either version 3 of the License, or
// (at your option) any later version.

// Substrate is distributed in the hope that it will be useful,
// but WITHOUT ANY WARRANTY; without even the implied warranty of
// MERCHANTABILITY or FITNESS FOR A PARTICULAR PURPOSE.  See the
// GNU General Public License for more details.

// You should have received a copy of the GNU General Public License
// along with Substrate.  If not, see <http://www.gnu.org/licenses/>.

use std::sync::Arc;

use futures::prelude::*;
use futures::{future, sync::mpsc};

use grandpa::{
	BlockNumberOps, Error as GrandpaError, voter, voter_set::VoterSet
};
use log::{debug, info, warn};

use consensus_common::SelectChain;
use client_api::{CallExecutor, backend::{AuxStore, Backend}};
use client::Client;
use sp_runtime::traits::{NumberFor, Block as BlockT};

use crate::{
	global_communication, CommandOrError, CommunicationIn, Config, environment,
	LinkHalf, Network, Error, aux_schema::PersistentData, VoterCommand, VoterSetState,
};
use crate::authorities::SharedAuthoritySet;
use crate::communication::NetworkBridge;
use crate::consensus_changes::SharedConsensusChanges;
use fg_primitives::AuthorityId;

struct ObserverChain<'a, Block: BlockT, B, E, RA>(&'a Client<B, E, Block, RA>);

impl<'a, Block: BlockT, B, E, RA> grandpa::Chain<Block::Hash, NumberFor<Block>>
	for ObserverChain<'a, Block, B, E, RA> where
		B: Backend<Block>,
		E: CallExecutor<Block>,
		NumberFor<Block>: BlockNumberOps,
{
	fn ancestry(&self, base: Block::Hash, block: Block::Hash) -> Result<Vec<Block::Hash>, GrandpaError> {
		environment::ancestry(&self.0, base, block)
	}

	fn best_chain_containing(&self, _block: Block::Hash) -> Option<(Block::Hash, NumberFor<Block>)> {
		// only used by voter
		None
	}
}

fn grandpa_observer<B, E, Block: BlockT, RA, S, F>(
	client: &Arc<Client<B, E, Block, RA>>,
	authority_set: &SharedAuthoritySet<Block::Hash, NumberFor<Block>>,
	consensus_changes: &SharedConsensusChanges<Block::Hash, NumberFor<Block>>,
	voters: &Arc<VoterSet<AuthorityId>>,
	last_finalized_number: NumberFor<Block>,
	commits: S,
	note_round: F,
) -> impl Future<Item=(), Error=CommandOrError<Block::Hash, NumberFor<Block>>> where
	NumberFor<Block>: BlockNumberOps,
	B: Backend<Block>,
	E: CallExecutor<Block> + Send + Sync,
	RA: Send + Sync,
	S: Stream<
		Item = CommunicationIn<Block>,
		Error = CommandOrError<Block::Hash, NumberFor<Block>>,
	>,
	F: Fn(u64),
{
	let authority_set = authority_set.clone();
	let consensus_changes = consensus_changes.clone();
	let client = client.clone();
	let voters = voters.clone();

	let observer = commits.fold(last_finalized_number, move |last_finalized_number, global| {
		let (round, commit, callback) = match global {
			voter::CommunicationIn::Commit(round, commit, callback) => {
				let commit = grandpa::Commit::from(commit);
				(round, commit, callback)
			},
			voter::CommunicationIn::CatchUp(..) => {
				// ignore catch up messages
				return future::ok(last_finalized_number);
			},
		};

		// if the commit we've received targets a block lower or equal to the last
		// finalized, ignore it and continue with the current state
		if commit.target_number <= last_finalized_number {
			return future::ok(last_finalized_number);
		}

		let validation_result = match grandpa::validate_commit(
			&commit,
			&voters,
			&ObserverChain(&*client),
		) {
			Ok(r) => r,
			Err(e) => return future::err(e.into()),
		};

		if let Some(_) = validation_result.ghost() {
			let finalized_hash = commit.target_hash;
			let finalized_number = commit.target_number;

			// commit is valid, finalize the block it targets
			match environment::finalize_block(
				&client,
				&authority_set,
				&consensus_changes,
				None,
				finalized_hash,
				finalized_number,
				(round, commit).into(),
			) {
				Ok(_) => {},
				Err(e) => return future::err(e),
			};

			// note that we've observed completion of this round through the commit,
			// and that implies that the next round has started.
			note_round(round + 1);

			grandpa::process_commit_validation_result(validation_result, callback);

			// proceed processing with new finalized block number
			future::ok(finalized_number)
		} else {
			debug!(target: "afg", "Received invalid commit: ({:?}, {:?})", round, commit);

			grandpa::process_commit_validation_result(validation_result, callback);

			// commit is invalid, continue processing commits with the current state
			future::ok(last_finalized_number)
		}
	});

	observer.map(|_| ())
}

/// Run a GRANDPA observer as a task, the observer will finalize blocks only by
/// listening for and validating GRANDPA commits instead of following the full
/// protocol. Provide configuration and a link to a block import worker that has
/// already been instantiated with `block_import`.
pub fn run_grandpa_observer<B, E, Block: BlockT, N, RA, SC>(
	config: Config,
	link: LinkHalf<B, E, Block, RA, SC>,
	network: N,
<<<<<<< HEAD
	on_exit: impl Future<Item=(),Error=()> + Clone + Send + 'static,
) -> sp_blockchain::Result<impl Future<Item = (), Error = ()> + Send + 'static> where
	B: Backend<Block> + 'static,
	E: CallExecutor<Block> + Send + Sync + 'static,
=======
	on_exit: impl futures03::Future<Output=()> + Clone + Send + Unpin + 'static,
) -> ::sp_blockchain::Result<impl Future<Item=(),Error=()> + Send + 'static> where
	B: Backend<Block, Blake2Hasher> + 'static,
	E: CallExecutor<Block, Blake2Hasher> + Send + Sync + 'static,
>>>>>>> 333f3a7d
	N: Network<Block> + Send + Sync + 'static,
	N::In: Send + 'static,
	SC: SelectChain<Block> + 'static,
	NumberFor<Block>: BlockNumberOps,
	RA: Send + Sync + 'static,
	Client<B, E, Block, RA>: AuxStore,
{
	let LinkHalf {
		client,
		select_chain: _,
		persistent_data,
		voter_commands_rx,
	} = link;

	let (network, network_startup) = NetworkBridge::new(
		network,
		config.clone(),
		persistent_data.set_state.clone(),
		on_exit.clone(),
	);

	let observer_work = ObserverWork::new(
		client,
		network,
		persistent_data,
		config.keystore.clone(),
		voter_commands_rx
	);

	let observer_work = observer_work
		.map(|_| ())
		.map_err(|e| {
			warn!("GRANDPA Observer failed: {:?}", e);
		});

	let observer_work = network_startup.and_then(move |()| observer_work);

	use futures03::{FutureExt, TryFutureExt};

	Ok(observer_work.select(on_exit.map(Ok).compat()).map(|_| ()).map_err(|_| ()))
}

/// Future that powers the observer.
#[must_use]
struct ObserverWork<B: BlockT, N: Network<B>, E, Backend, RA> {
	observer: Box<dyn Future<Item = (), Error = CommandOrError<B::Hash, NumberFor<B>>> + Send>,
	client: Arc<Client<Backend, E, B, RA>>,
	network: NetworkBridge<B, N>,
	persistent_data: PersistentData<B>,
	keystore: Option<keystore::KeyStorePtr>,
	voter_commands_rx: mpsc::UnboundedReceiver<VoterCommand<B::Hash, NumberFor<B>>>,
}

impl<B, N, E, Bk, RA> ObserverWork<B, N, E, Bk, RA>
where
	B: BlockT,
	N: Network<B>,
	N::In: Send + 'static,
	NumberFor<B>: BlockNumberOps,
	RA: 'static + Send + Sync,
	E: CallExecutor<B> + Send + Sync + 'static,
	Bk: Backend<B> + 'static,
	Client<Bk, E, B, RA>: AuxStore,
{
	fn new(
		client: Arc<Client<Bk, E, B, RA>>,
		network: NetworkBridge<B, N>,
		persistent_data: PersistentData<B>,
		keystore: Option<keystore::KeyStorePtr>,
		voter_commands_rx: mpsc::UnboundedReceiver<VoterCommand<B::Hash, NumberFor<B>>>,
	) -> Self {

		let mut work = ObserverWork {
			// `observer` is set to a temporary value and replaced below when
			// calling `rebuild_observer`.
			observer: Box::new(futures::empty()) as Box<_>,
			client,
			network,
			persistent_data,
			keystore,
			voter_commands_rx,
		};
		work.rebuild_observer();
		work
	}

	/// Rebuilds the `self.observer` field using the current authority set
	/// state. This method should be called when we know that the authority set
	/// has changed (e.g. as signalled by a voter command).
	fn rebuild_observer(&mut self) {
		let set_id = self.persistent_data.authority_set.set_id();
		let voters = Arc::new(self.persistent_data.authority_set.current_authorities());

		// start global communication stream for the current set
		let (global_in, _) = global_communication(
			set_id,
			&voters,
			&self.client,
			&self.network,
			&self.keystore,
		);

		let last_finalized_number = self.client.info().chain.finalized_number;

		// NOTE: since we are not using `round_communication` we have to
		// manually note the round with the gossip validator, otherwise we won't
		// relay round messages. we want all full nodes to contribute to vote
		// availability.
		let note_round = {
			let network = self.network.clone();
			let voters = voters.clone();

			move |round| network.note_round(
				crate::communication::Round(round),
				crate::communication::SetId(set_id),
				&*voters,
			)
		};

		// create observer for the current set
		let observer = grandpa_observer(
			&self.client,
			&self.persistent_data.authority_set,
			&self.persistent_data.consensus_changes,
			&voters,
			last_finalized_number,
			global_in,
			note_round,
		);

		self.observer = Box::new(observer);
	}

	fn handle_voter_command(
		&mut self,
		command: VoterCommand<B::Hash, NumberFor<B>>,
	) -> Result<(), Error> {
		// the observer doesn't use the voter set state, but we need to
		// update it on-disk in case we restart as validator in the future.
		self.persistent_data.set_state = match command {
			VoterCommand::Pause(reason) => {
				info!(target: "afg", "Pausing old validator set: {}", reason);

				let completed_rounds = self.persistent_data.set_state.read().completed_rounds();
				let set_state = VoterSetState::Paused { completed_rounds };

				crate::aux_schema::write_voter_set_state(&*self.client, &set_state)?;

				set_state
			},
			VoterCommand::ChangeAuthorities(new) => {
				// start the new authority set using the block where the
				// set changed (not where the signal happened!) as the base.
				let set_state = VoterSetState::live(
					new.set_id,
					&*self.persistent_data.authority_set.inner().read(),
					(new.canon_hash, new.canon_number),
				);

				crate::aux_schema::write_voter_set_state(&*self.client, &set_state)?;

				set_state
			},
		}.into();

		self.rebuild_observer();
		Ok(())
	}
}

impl<B, N, E, Bk, RA> Future for ObserverWork<B, N, E, Bk, RA>
where
	B: BlockT,
	N: Network<B>,
	N::In: Send + 'static,
	NumberFor<B>: BlockNumberOps,
	RA: 'static + Send + Sync,
	E: CallExecutor<B> + Send + Sync + 'static,
	Bk: Backend<B> + 'static,
	Client<Bk, E, B, RA>: AuxStore,
{
	type Item = ();
	type Error = Error;

	fn poll(&mut self) -> Poll<Self::Item, Self::Error> {
		match self.observer.poll() {
			Ok(Async::NotReady) => {}
			Ok(Async::Ready(())) => {
				// observer commit stream doesn't conclude naturally; this could reasonably be an error.
				return Ok(Async::Ready(()))
			}
			Err(CommandOrError::Error(e)) => {
				// return inner observer error
				return Err(e)
			}
			Err(CommandOrError::VoterCommand(command)) => {
				// some command issued internally
				self.handle_voter_command(command)?;
				futures::task::current().notify();
			}
		}

		match self.voter_commands_rx.poll() {
			Ok(Async::NotReady) => {}
			Err(_) => {
				// the `voter_commands_rx` stream should not fail.
				return Ok(Async::Ready(()))
			}
			Ok(Async::Ready(None)) => {
				// the `voter_commands_rx` stream should never conclude since it's never closed.
				return Ok(Async::Ready(()))
			}
			Ok(Async::Ready(Some(command))) => {
				// some command issued externally
				self.handle_voter_command(command)?;
				futures::task::current().notify();
			}
		}

		Ok(Async::NotReady)
	}
}<|MERGE_RESOLUTION|>--- conflicted
+++ resolved
@@ -154,17 +154,10 @@
 	config: Config,
 	link: LinkHalf<B, E, Block, RA, SC>,
 	network: N,
-<<<<<<< HEAD
-	on_exit: impl Future<Item=(),Error=()> + Clone + Send + 'static,
-) -> sp_blockchain::Result<impl Future<Item = (), Error = ()> + Send + 'static> where
+	on_exit: impl futures03::Future<Output=()> + Clone + Send + Unpin + 'static,
+) -> sp_blockchain::Result<impl Future<Item=(),Error=()> + Send + 'static> where
 	B: Backend<Block> + 'static,
 	E: CallExecutor<Block> + Send + Sync + 'static,
-=======
-	on_exit: impl futures03::Future<Output=()> + Clone + Send + Unpin + 'static,
-) -> ::sp_blockchain::Result<impl Future<Item=(),Error=()> + Send + 'static> where
-	B: Backend<Block, Blake2Hasher> + 'static,
-	E: CallExecutor<Block, Blake2Hasher> + Send + Sync + 'static,
->>>>>>> 333f3a7d
 	N: Network<Block> + Send + Sync + 'static,
 	N::In: Send + 'static,
 	SC: SelectChain<Block> + 'static,
