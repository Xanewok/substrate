--- conflicted
+++ resolved
@@ -21,19 +21,9 @@
 };
 
 use codec::{Encode, Decode};
-<<<<<<< HEAD
-use primitives::{offchain::OffchainExt, convert_hash, NativeOrEncoded, traits::CodeExecutor};
-use sr_primitives::{generic::BlockId, traits::{One, Block as BlockT, Header as HeaderT, HasherFor}};
-=======
-use primitives::{
-	H256, Blake2Hasher, convert_hash, NativeOrEncoded,
-	traits::CodeExecutor,
-};
-use sp_runtime::{
-	generic::BlockId, traits::{One, Block as BlockT, Header as HeaderT, NumberFor},
-};
+use primitives::{convert_hash, NativeOrEncoded, traits::CodeExecutor};
+use sp_runtime::{generic::BlockId, traits::{One, Block as BlockT, Header as HeaderT, HasherFor}};
 use externalities::Extensions;
->>>>>>> c837c8d9
 use state_machine::{
 	self, Backend as StateBackend, OverlayedChanges, ExecutionStrategy, create_proof_check_backend,
 	execution_proof_check_on_trie_backend, ExecutionManager, StorageProof,
@@ -41,13 +31,9 @@
 };
 use hash_db::Hasher;
 
-<<<<<<< HEAD
-use sr_api::{ProofRecorder, InitializeBlock, StorageTransactionCache};
-=======
-use sp_api::{ProofRecorder, InitializeBlock};
+use sp_api::{ProofRecorder, InitializeBlock, StorageTransactionCache};
 
 use sp_blockchain::{Error as ClientError, Result as ClientResult};
->>>>>>> c837c8d9
 
 use client_api::{
 	backend::RemoteBackend,
@@ -165,35 +151,7 @@
 		}
 	}
 
-<<<<<<< HEAD
 	fn prove_at_trie_state<S: state_machine::TrieBackendStorage<HasherFor<Block>>>(
-=======
-	fn call_at_state<
-		S: StateBackend<Blake2Hasher>,
-		FF: FnOnce(
-			Result<NativeOrEncoded<R>, Self::Error>,
-			Result<NativeOrEncoded<R>, Self::Error>
-		) -> Result<NativeOrEncoded<R>, Self::Error>,
-		R: Encode + Decode + PartialEq,
-		NC: FnOnce() -> result::Result<R, String> + UnwindSafe,
-	>(&self,
-		_state: &S,
-		_changes: &mut OverlayedChanges,
-		_method: &str,
-		_call_data: &[u8],
-		_manager: ExecutionManager<FF>,
-		_native_call: Option<NC>,
-		_extensions: Option<Extensions>,
-	) -> ClientResult<(
-		NativeOrEncoded<R>,
-		(S::Transaction, <Blake2Hasher as Hasher>::Out),
-		Option<ChangesTrieTransaction<Blake2Hasher, NumberFor<Block>>>,
-	)> {
-		Err(ClientError::NotAvailableOnLightClient)
-	}
-
-	fn prove_at_trie_state<S: state_machine::TrieBackendStorage<Blake2Hasher>>(
->>>>>>> c837c8d9
 		&self,
 		_state: &state_machine::TrieBackend<S, HasherFor<Block>>,
 		_changes: &mut OverlayedChanges,
@@ -380,38 +338,7 @@
 			unreachable!()
 		}
 
-<<<<<<< HEAD
 		fn prove_at_trie_state<S: state_machine::TrieBackendStorage<HasherFor<Block>>>(
-=======
-		fn call_at_state<
-			S: state_machine::Backend<Blake2Hasher>,
-			F: FnOnce(
-				Result<NativeOrEncoded<R>, Self::Error>,
-				Result<NativeOrEncoded<R>, Self::Error>
-			) -> Result<NativeOrEncoded<R>, Self::Error>,
-			R: Encode + Decode + PartialEq,
-			NC: FnOnce() -> result::Result<R, String> + UnwindSafe,
-		>(&self,
-			_state: &S,
-			_overlay: &mut OverlayedChanges,
-			_method: &str,
-			_call_data: &[u8],
-			_manager: ExecutionManager<F>,
-			_native_call: Option<NC>,
-			_extensions: Option<Extensions>,
-		) -> Result<
-			(
-				NativeOrEncoded<R>,
-				(S::Transaction, H256),
-				Option<ChangesTrieTransaction<Blake2Hasher, NumberFor<Block>>>,
-			),
-			ClientError,
-		> {
-			unreachable!()
-		}
-
-		fn prove_at_trie_state<S: state_machine::TrieBackendStorage<Blake2Hasher>>(
->>>>>>> c837c8d9
 			&self,
 			_trie_state: &state_machine::TrieBackend<S, HasherFor<Block>>,
 			_overlay: &mut OverlayedChanges,
