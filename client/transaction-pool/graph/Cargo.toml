--- conflicted
+++ resolved
@@ -12,12 +12,8 @@
 serde = { version = "1.0.101", features = ["derive"] }
 primitives = { package = "sp-core",  path = "../../../primitives/core" }
 sp-runtime = { path = "../../../primitives/runtime" }
-<<<<<<< HEAD
-txpool-api = { package = "sp-transaction-pool-api", path = "../../../primitives/transaction-pool" }
+txpool-api = { package = "sp-transaction-pool", path = "../../../primitives/transaction-pool" }
 wasm-timer = "0.2"
-=======
-txpool-api = { package = "sp-transaction-pool", path = "../../../primitives/transaction-pool" }
->>>>>>> c6fc2e62
 
 [dev-dependencies]
 assert_matches = "1.3.0"
