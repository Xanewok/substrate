--- conflicted
+++ resolved
@@ -111,35 +111,18 @@
 					call $assert
 				)
 			)
-<<<<<<< HEAD
-			"#).unwrap().encode();
-
-		let res = call_in_wasm(
+		)
+		"#).unwrap().encode();
+
+		call_in_wasm(
 			"test_exhaust_heap",
 			&code,
 			wasm_method,
 			&mut ext,
 			&test_code[..],
 			8,
-		);
-		assert!(res.is_err());
-		if let Err(err) = res {
-			assert!(err.to_string().contains("Allocator ran out of space"));
-		}
-	});
-=======
-		)
-		"#).unwrap().encode();
-
-	call_in_wasm(
-		"test_exhaust_heap",
-		&code,
-		wasm_method,
-		&mut ext,
-		&test_code[..],
-		8,
-	).unwrap();
->>>>>>> 116bba68
+		).unwrap();
+	});
 }
 
 #[test_case(WasmExecutionMethod::Interpreted)]
