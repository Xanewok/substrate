--- conflicted
+++ resolved
@@ -255,11 +255,7 @@
 
 pub mod inflation;
 
-<<<<<<< HEAD
-use rstd::{prelude::*, result, if_std};
-=======
-use sp_std::{prelude::*, result};
->>>>>>> 809a5bb2
+use sp_std::{prelude::*, result, if_std};
 use codec::{HasCompact, Encode, Decode};
 use support::{
 	decl_module, decl_event, decl_storage, ensure,
