--- conflicted
+++ resolved
@@ -12,11 +12,7 @@
 primitives = { package = "sp-core",  path = "../../../primitives/core" }
 rpc-primitives = { package = "sp-rpc", path = "../../../primitives/rpc" }
 serde = { version = "1.0.101", features = ["derive"] }
-<<<<<<< HEAD
-sp-runtime = { path = "../../../primitives/sr-primitives" }
+sp-runtime = { path = "../../../primitives/runtime" }
 sp-api = { path = "../../../primitives/sr-api" }
-=======
-sp-runtime = { path = "../../../primitives/runtime" }
->>>>>>> f588aa53
 sp-blockchain = { path = "../../../primitives/blockchain" }
 pallet-transaction-payment-rpc-runtime-api = { path = "./runtime-api" }