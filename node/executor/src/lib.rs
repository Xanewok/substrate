--- conflicted
+++ resolved
@@ -49,7 +49,7 @@
 	use node_primitives::{Hash, BlockNumber, AccountId, Balance, Index};
 	use runtime_primitives::traits::{Header as HeaderT, Hash as HashT};
 	use runtime_primitives::{generic::Era, ApplyOutcome, ApplyError, ApplyResult, Perbill};
-	use runtime_primitives::weights::{IDEAL_TRANSACTIONS_WEIGHT, WeightMultiplier};
+	use runtime_primitives::weights::{WeightMultiplier, SimpleDispatchInfo, WeighData};
 	use {balances, contracts, indices, staking, system, timestamp};
 	use contracts::ContractAddressFor;
 	use system::{EventRecord, Phase};
@@ -58,6 +58,7 @@
 		GenesisConfig, BalancesConfig, SessionConfig, StakingConfig, System, SystemConfig,
 		GrandpaConfig, IndicesConfig, ContractsConfig, Event, SessionKeys, CreationFee,
 		CENTS, DOLLARS, MILLICENTS, SignedExtra, TransactionBaseFee, TransactionByteFee,
+		MaximumBlockWeight,
 	};
 	use wabt;
 	use primitives::map;
@@ -78,20 +79,19 @@
 	const BLOATY_CODE: &[u8] = node_runtime::WASM_BINARY_BLOATY;
 
 	const GENESIS_HASH: [u8; 32] = [69u8; 32];
-<<<<<<< HEAD
-=======
-	// from weight
-	const TX_FEE: u128 = 146;
-	// regardless of creation of transfer
-	const TRANSFER_FEE: u128 = 1 * CENTS;
->>>>>>> afa58301
 
 	type TestExternalities<H> = CoreTestExternalities<H, u64>;
 
 	fn transfer_fee<E: Encode>(extrinsic: &E) -> Balance {
-		<TransactionBaseFee as Get<Balance>>::get() +
+		let length_fee = <TransactionBaseFee as Get<Balance>>::get() +
 			<TransactionByteFee as Get<Balance>>::get() *
-			(extrinsic.encode().len() as Balance)
+			(extrinsic.encode().len() as Balance);
+		let weight_fee = SimpleDispatchInfo::default().weigh_data(()) as Balance;
+		length_fee + weight_fee
+	}
+
+	fn multiplier_ideal() -> u32 {
+		<MaximumBlockWeight as Get<u32>>::get() / 4 / 4
 	}
 
 	fn creation_fee() -> Balance {
@@ -273,11 +273,7 @@
 		assert!(r.is_ok());
 
 		runtime_io::with_externalities(&mut t, || {
-<<<<<<< HEAD
 			assert_eq!(Balances::total_balance(&alice()), 42 * DOLLARS - transfer_fee(&xt()) - creation_fee());
-=======
-			assert_eq!(Balances::total_balance(&alice()), 42 * DOLLARS - TX_FEE - TRANSFER_FEE);
->>>>>>> afa58301
 			assert_eq!(Balances::total_balance(&bob()), 69 * DOLLARS);
 		});
 	}
@@ -313,11 +309,7 @@
 		assert!(r.is_ok());
 
 		runtime_io::with_externalities(&mut t, || {
-<<<<<<< HEAD
 			assert_eq!(Balances::total_balance(&alice()), 42 * DOLLARS - transfer_fee(&xt()) - creation_fee());
-=======
-			assert_eq!(Balances::total_balance(&alice()), 42 * DOLLARS - TX_FEE - TRANSFER_FEE);
->>>>>>> afa58301
 			assert_eq!(Balances::total_balance(&bob()), 69 * DOLLARS);
 		});
 	}
@@ -526,13 +518,8 @@
 					function: Call::Timestamp(timestamp::Call::set(time)),
 				},
 				CheckedExtrinsic {
-<<<<<<< HEAD
-					signed: Some((alice(), signed_extra(0, 0))),
-					function: Call::System(system::Call::remark(vec![0; 120000])),
-=======
-					signed: Some((charlie(), nonce)),
+					signed: Some((alice(), signed_extra(nonce, 0))),
 					function: Call::System(system::Call::remark(vec![0; size])),
->>>>>>> afa58301
 				}
 			]
 		)
@@ -553,13 +540,7 @@
 		).0.unwrap();
 
 		runtime_io::with_externalities(&mut t, || {
-<<<<<<< HEAD
 			assert_eq!(Balances::total_balance(&alice()), 42 * DOLLARS - transfer_fee(&xt()) - creation_fee());
-=======
-			// block1 transfers from alice 69 to bob.
-			// -1 is the default fee
-			assert_eq!(Balances::total_balance(&alice()), 42 * DOLLARS - TX_FEE - TRANSFER_FEE);
->>>>>>> afa58301
 			assert_eq!(Balances::total_balance(&bob()), 169 * DOLLARS);
 			let events = vec![
 				EventRecord {
@@ -594,17 +575,9 @@
 		).0.unwrap();
 
 		runtime_io::with_externalities(&mut t, || {
-<<<<<<< HEAD
 			// TODO TODO: this needs investigating: why are we deducting creation fee twice here? and why bob also pays it?
 			assert_eq!(Balances::total_balance(&alice()), 32 * DOLLARS - 2 * transfer_fee(&xt()) - 2 * creation_fee());
 			assert_eq!(Balances::total_balance(&bob()), 179 * DOLLARS - transfer_fee(&xt()) - creation_fee());
-=======
-			// bob sends 5, alice sends 15 | bob += 10, alice -= 10
-			// 111 - 69 - 10 = 32
-			assert_eq!(Balances::total_balance(&alice()), 32 * DOLLARS - 2 * (TX_FEE + TRANSFER_FEE));
-			// 100 + 69 + 10 = 179
-			assert_eq!(Balances::total_balance(&bob()), 179 * DOLLARS - TX_FEE - TRANSFER_FEE);
->>>>>>> afa58301
 			let events = vec![
 				EventRecord {
 					phase: Phase::ApplyExtrinsic(0),
@@ -659,28 +632,15 @@
 		WasmExecutor::new().call(&mut t, 8, COMPACT_CODE, "Core_execute_block", &block1.0).unwrap();
 
 		runtime_io::with_externalities(&mut t, || {
-<<<<<<< HEAD
 			assert_eq!(Balances::total_balance(&alice()), 42 * DOLLARS - transfer_fee(&xt()) - creation_fee());
-=======
-			// block1 transfers from alice 69 to bob.
-			assert_eq!(Balances::total_balance(&alice()), 42 * DOLLARS - (TX_FEE + TRANSFER_FEE));
->>>>>>> afa58301
 			assert_eq!(Balances::total_balance(&bob()), 169 * DOLLARS);
 		});
 
 		WasmExecutor::new().call(&mut t, 8, COMPACT_CODE, "Core_execute_block", &block2.0).unwrap();
 
 		runtime_io::with_externalities(&mut t, || {
-<<<<<<< HEAD
 			assert_eq!(Balances::total_balance(&alice()), 32 * DOLLARS - 2 * transfer_fee(&xt()) - 2 * creation_fee());
 			assert_eq!(Balances::total_balance(&bob()), 179 * DOLLARS - 1 * transfer_fee(&xt()) - creation_fee());
-=======
-			// bob sends 5, alice sends 15 | bob += 10, alice -= 10
-			// 111 - 69 - 10 = 32
-			assert_eq!(Balances::total_balance(&alice()), 32 * DOLLARS - 2 * (TX_FEE + TRANSFER_FEE));
-			// 100 + 69 + 10 = 179
-			assert_eq!(Balances::total_balance(&bob()), 179 * DOLLARS - (TX_FEE + TRANSFER_FEE));
->>>>>>> afa58301
 		});
 	}
 
@@ -925,11 +885,7 @@
 		assert_eq!(r, Ok(ApplyOutcome::Success));
 
 		runtime_io::with_externalities(&mut t, || {
-<<<<<<< HEAD
 			assert_eq!(Balances::total_balance(&alice()), 42 * DOLLARS - 1 * transfer_fee(&xt()) - creation_fee());
-=======
-			assert_eq!(Balances::total_balance(&alice()), 42 * DOLLARS - TX_FEE - TRANSFER_FEE);
->>>>>>> afa58301
 			assert_eq!(Balances::total_balance(&bob()), 69 * DOLLARS);
 		});
 	}
@@ -979,7 +935,7 @@
 
 
 	#[test]
-	fn weight_multiplier_increases_on_big_block() {
+	fn weight_multiplier_increases_and_decreases_on_big_weight() {
 		let mut t = new_test_ext(COMPACT_CODE, false);
 
 		let mut prev_multiplier = WeightMultiplier::default();
@@ -989,21 +945,28 @@
 		});
 
 		let mut tt = new_test_ext(COMPACT_CODE, false);
+		// NOTE: This assumes that system::remark has the default.
+		let num_to_exhaust = multiplier_ideal() * 2 / SimpleDispatchInfo::default().weigh_data(());
+		println!("++ Generating {} transactions to fill {} weight units", num_to_exhaust, multiplier_ideal() * 2);
+
+		let mut xts = (0..num_to_exhaust).map(|i| CheckedExtrinsic {
+			signed: Some((charlie(), signed_extra(i.into(), 0))),
+			function: Call::System(system::Call::remark(vec![0; 1])),
+		}).collect::<Vec<CheckedExtrinsic>>();
+		xts.insert(0, CheckedExtrinsic {
+			signed: None,
+			function: Call::Timestamp(timestamp::Call::set(42)),
+		});
+
+		// big one in terms of weight.
 		let block1 = construct_block(
 			&mut tt,
 			1,
 			GENESIS_HASH.into(),
-			vec![
-				CheckedExtrinsic {
-				signed: None,
-				function: Call::Timestamp(timestamp::Call::set(42)),
-				},
-				CheckedExtrinsic {
-					signed: Some((charlie(), 0)),
-					function: Call::System(system::Call::remark(vec![0; (IDEAL_TRANSACTIONS_WEIGHT*2) as usize])),
-				}
-			]
+			xts
 		);
+
+		// small one in terms of weight.
 		let block2 = construct_block(
 			&mut tt,
 			2,
@@ -1014,8 +977,8 @@
 				function: Call::Timestamp(timestamp::Call::set(52)),
 				},
 				CheckedExtrinsic {
-					signed: Some((charlie(), 1)),
-					function: Call::System(system::Call::remark(vec![0; (IDEAL_TRANSACTIONS_WEIGHT*2) as usize])),
+					signed: Some((charlie(), signed_extra(num_to_exhaust.into(), 0))),
+					function: Call::System(system::Call::remark(vec![0; 1])),
 				}
 			]
 		);
@@ -1049,82 +1012,6 @@
 		// weight multiplier is increased for next block.
 		runtime_io::with_externalities(&mut t, || {
 			let fm = System::next_weight_multiplier();
-			println!("After a big block: {:?} -> {:?}", prev_multiplier, fm);
-			assert!(fm > prev_multiplier);
-		});
-	}
-
-	#[test]
-	fn weight_multiplier_decreases_on_small_block() {
-		let mut t = new_test_ext(COMPACT_CODE, false);
-
-		let mut prev_multiplier = WeightMultiplier::default();
-
-		runtime_io::with_externalities(&mut t, || {
-			assert_eq!(System::next_weight_multiplier(), prev_multiplier);
-		});
-
-		let mut tt = new_test_ext(COMPACT_CODE, false);
-		let block1 = construct_block(
-			&mut tt,
-			1,
-			GENESIS_HASH.into(),
-			vec![
-				CheckedExtrinsic {
-				signed: None,
-				function: Call::Timestamp(timestamp::Call::set(42)),
-				},
-				CheckedExtrinsic {
-					signed: Some((charlie(), 0)),
-					function: Call::System(system::Call::remark(vec![0; 120])),
-				}
-			]
-		);
-		let block2 = construct_block(
-			&mut tt,
-			2,
-			block1.1.clone(),
-			vec![
-				CheckedExtrinsic {
-				signed: None,
-				function: Call::Timestamp(timestamp::Call::set(52)),
-				},
-				CheckedExtrinsic {
-					signed: Some((charlie(), 1)),
-					function: Call::System(system::Call::remark(vec![0; 120])),
-				}
-			]
-		);
-
-		// execute a big block.
-		executor().call::<_, NeverNativeValue, fn() -> _>(
-			&mut t,
-			"Core_execute_block",
-			&block1.0,
-			true,
-			None,
-		).0.unwrap();
-
-		// weight multiplier is increased for next block.
-		runtime_io::with_externalities(&mut t, || {
-			let fm = System::next_weight_multiplier();
-			println!("After a small block: {:?} -> {:?}", prev_multiplier, fm);
-			assert!(fm < prev_multiplier);
-			prev_multiplier = fm;
-		});
-
-		// execute a big block.
-		executor().call::<_, NeverNativeValue, fn() -> _>(
-			&mut t,
-			"Core_execute_block",
-			&block2.0,
-			true,
-			None,
-		).0.unwrap();
-
-		// weight multiplier is increased for next block.
-		runtime_io::with_externalities(&mut t, || {
-			let fm = System::next_weight_multiplier();
 			println!("After a small block: {:?} -> {:?}", prev_multiplier, fm);
 			assert!(fm < prev_multiplier);
 		});
