--- conflicted
+++ resolved
@@ -5,18 +5,11 @@
 edition = "2018"
 
 [dependencies]
-<<<<<<< HEAD
-sr-primitives = { path = "../../sr-primitives", default-features = false }
-sr-api = { path = "../../sr-api", default-features = false }
-rstd = { package = "sr-std", path = "../../sr-std", default-features = false }
-inherents = { package = "substrate-inherents", path = "../../../primitives/inherents", default-features = false }
-=======
 sp-runtime = { path = "../../sr-primitives", default-features = false }
 sp-api = { path = "../../sr-api", default-features = false }
 rstd = { package = "sp-std", path = "../../sr-std", default-features = false }
 codec = { package = "parity-scale-codec", version = "1.0.6", default-features = false }
 inherents = { package = "sp-inherents", path = "../../inherents", default-features = false }
->>>>>>> c837c8d9
 
 [features]
 default = [ "std" ]
