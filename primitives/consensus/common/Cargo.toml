[package]
name = "sp-consensus"
version = "2.0.0"
authors = ["Parity Technologies <admin@parity.io>"]
description = "Common utilities for substrate consensus"
edition = "2018"

[dependencies]
derive_more = "0.99.2"
libp2p = { version = "0.13.0", default-features = false }
log = "0.4.8"
<<<<<<< HEAD
primitives = { package = "substrate-primitives", path= "../../core" }
inherents = { package = "substrate-inherents", path = "../../../primitives/inherents" }
state-machine = { package = "substrate-state-machine", path = "../../../primitives/state-machine" }
futures-preview = "0.3.0-alpha.19"
futures-timer = "0.4.0"
rstd = { package = "sr-std", path = "../../sr-std" }
runtime_version = { package = "sr-version", path = "../../../primitives/sr-version" }
sr-primitives = {  path = "../../sr-primitives" }
=======
primitives = { package = "sp-core", path= "../../core" }
inherents = { package = "sp-inherents", path = "../../inherents" }
futures = { version = "0.3.1", features = ["thread-pool"] }
futures-timer = "0.4.0"
rstd = { package = "sp-std", path = "../../sr-std" }
runtime_version = { package = "sp-version", path = "../../sr-version" }
sp-runtime = {  path = "../../sr-primitives" }
>>>>>>> c837c8d9
codec = { package = "parity-scale-codec", version = "1.0.0", features = ["derive"] }
parking_lot = "0.9.0"

[dev-dependencies]
test-client = { package = "substrate-test-runtime-client", path = "../../../test/utils/runtime/client" }

[features]
default = []<|MERGE_RESOLUTION|>--- conflicted
+++ resolved
@@ -9,24 +9,14 @@
 derive_more = "0.99.2"
 libp2p = { version = "0.13.0", default-features = false }
 log = "0.4.8"
-<<<<<<< HEAD
-primitives = { package = "substrate-primitives", path= "../../core" }
-inherents = { package = "substrate-inherents", path = "../../../primitives/inherents" }
-state-machine = { package = "substrate-state-machine", path = "../../../primitives/state-machine" }
-futures-preview = "0.3.0-alpha.19"
-futures-timer = "0.4.0"
-rstd = { package = "sr-std", path = "../../sr-std" }
-runtime_version = { package = "sr-version", path = "../../../primitives/sr-version" }
-sr-primitives = {  path = "../../sr-primitives" }
-=======
 primitives = { package = "sp-core", path= "../../core" }
 inherents = { package = "sp-inherents", path = "../../inherents" }
+state-machine = { package = "sp-state-machine", path = "../../../primitives/state-machine" }
 futures = { version = "0.3.1", features = ["thread-pool"] }
 futures-timer = "0.4.0"
 rstd = { package = "sp-std", path = "../../sr-std" }
 runtime_version = { package = "sp-version", path = "../../sr-version" }
 sp-runtime = {  path = "../../sr-primitives" }
->>>>>>> c837c8d9
 codec = { package = "parity-scale-codec", version = "1.0.0", features = ["derive"] }
 parking_lot = "0.9.0"
 
