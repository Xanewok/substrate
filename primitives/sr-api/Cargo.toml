--- conflicted
+++ resolved
@@ -6,22 +6,13 @@
 
 [dependencies]
 codec = { package = "parity-scale-codec", version = "1.0.0", default-features = false }
-<<<<<<< HEAD
-sr-api-proc-macro = { path = "proc-macro" }
-primitives = { package = "substrate-primitives", path = "../core", default-features = false }
-rstd = { package = "sr-std", path = "../sr-std", default-features = false }
-sr-primitives = { path = "../sr-primitives", default-features = false }
-sr-version = { path = "../sr-version", default-features = false }
-state-machine = { package = "substrate-state-machine", path = "../../primitives/state-machine", optional = true }
-hash-db = { version = "0.15.2", optional = true }
-=======
 sp-api-proc-macro = { path = "proc-macro" }
 primitives = { package = "sp-core", path = "../core", default-features = false }
 rstd = { package = "sp-std", path = "../sr-std", default-features = false }
 sp-runtime = { path = "../sr-primitives", default-features = false }
 sp-version = { path = "../sr-version", default-features = false }
 state-machine = { package = "sp-state-machine", path = "../../primitives/state-machine", optional = true }
->>>>>>> c837c8d9
+hash-db = { version = "0.15.2", optional = true }
 
 [dev-dependencies]
 criterion = "0.3.0"
@@ -39,10 +30,6 @@
 	"rstd/std",
 	"sp-runtime/std",
 	"state-machine",
-<<<<<<< HEAD
-	"sr-version/std",
+	"sp-version/std",
 	"hash-db",
-=======
-	"sp-version/std",
->>>>>>> c837c8d9
 ]