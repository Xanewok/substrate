// Copyright 2017-2019 Parity Technologies (UK) Ltd.
// This file is part of Substrate.

// Substrate is free software: you can redistribute it and/or modify
// it under the terms of the GNU General Public License as published by
// the Free Software Foundation, either version 3 of the License, or
// (at your option) any later version.

// Substrate is distributed in the hope that it will be useful,
// but WITHOUT ANY WARRANTY; without even the implied warranty of
// MERCHANTABILITY or FITNESS FOR A PARTICULAR PURPOSE.  See the
// GNU General Public License for more details.

// You should have received a copy of the GNU General Public License
// along with Substrate.  If not, see <http://www.gnu.org/licenses/>.

//! Basic implementation for Externalities.

use std::{
	collections::BTreeMap, any::{TypeId, Any}, iter::FromIterator, ops::Bound
};
use crate::{Backend, InMemoryBackend};
use hash_db::Hasher;
use trie::{TrieConfiguration, default_child_trie_root};
use trie::trie_types::Layout;
use primitives::{
	storage::{
		well_known_keys::is_child_storage_key, ChildStorageKey, Storage,
		ChildInfo, StorageChild,
	},
	traits::Externalities, Blake2Hasher,
};
use log::warn;
use codec::Encode;

/// Simple Map-based Externalities impl.
#[derive(Debug)]
pub struct BasicExternalities {
	inner: Storage,
}

impl BasicExternalities {
	/// Create a new instance of `BasicExternalities`
	pub fn new(inner: Storage) -> Self {
		BasicExternalities { inner }
	}

	/// Insert key/value
	pub fn insert(&mut self, k: Vec<u8>, v: Vec<u8>) -> Option<Vec<u8>> {
		self.inner.top.insert(k, v)
	}

	/// Consume self and returns inner storages
	pub fn into_storages(self) -> Storage {
		self.inner
	}

	/// Execute the given closure `f` with the externalities set and initialized with `storage`.
	///
	/// Returns the result of the closure and updates `storage` with all changes.
	pub fn execute_with_storage<R>(
		storage: &mut primitives::storage::Storage,
		f: impl FnOnce() -> R,
	) -> R {
		let mut ext = Self { inner: Storage {
			top: std::mem::replace(&mut storage.top, Default::default()),
			children: std::mem::replace(&mut storage.children, Default::default()),
		}};

		let r = ext.execute_with(f);

		*storage = ext.into_storages();

		r
	}

	/// Execute the given closure while `self` is set as externalities.
	///
	/// Returns the result of the given closure.
	pub fn execute_with<R>(&mut self, f: impl FnOnce() -> R) -> R {
		externalities::set_and_run_with_externalities(self, f)
	}
}

impl PartialEq for BasicExternalities {
	fn eq(&self, other: &BasicExternalities) -> bool {
		self.inner.top.eq(&other.inner.top)
			&& self.inner.children.eq(&other.inner.children)
	}
}

impl FromIterator<(Vec<u8>, Vec<u8>)> for BasicExternalities {
	fn from_iter<I: IntoIterator<Item=(Vec<u8>, Vec<u8>)>>(iter: I) -> Self {
		let mut t = Self::default();
		t.inner.top.extend(iter);
		t
	}
}

impl Default for BasicExternalities {
	fn default() -> Self { Self::new(Default::default()) }
}

impl From<BTreeMap<Vec<u8>, Vec<u8>>> for BasicExternalities {
	fn from(hashmap: BTreeMap<Vec<u8>, Vec<u8>>) -> Self {
		BasicExternalities { inner: Storage {
			top: hashmap,
			children: Default::default(),
		}}
	}
}

impl Externalities for BasicExternalities {
	fn storage(&self, key: &[u8]) -> Option<Vec<u8>> {
		self.inner.top.get(key).cloned()
	}

	fn storage_hash(&self, key: &[u8]) -> Option<Vec<u8>> {
		self.storage(key).map(|v| Blake2Hasher::hash(&v).encode())
	}

	fn original_storage(&self, key: &[u8]) -> Option<Vec<u8>> {
		self.storage(key)
	}

	fn original_storage_hash(&self, key: &[u8]) -> Option<Vec<u8>> {
		self.storage_hash(key)
	}

	fn child_storage(
		&self,
		storage_key: ChildStorageKey,
		_child_info: ChildInfo,
		key: &[u8],
	) -> Option<Vec<u8>> {
		self.inner.children.get(storage_key.as_ref()).and_then(|child| child.data.get(key)).cloned()
	}

	fn child_storage_hash(
		&self,
		storage_key: ChildStorageKey,
		child_info: ChildInfo,
		key: &[u8],
	) -> Option<Vec<u8>> {
		self.child_storage(storage_key, child_info, key).map(|v| Blake2Hasher::hash(&v).encode())
	}

	fn original_child_storage_hash(
		&self,
		storage_key: ChildStorageKey,
		child_info: ChildInfo,
		key: &[u8],
	) -> Option<Vec<u8>> {
		self.child_storage_hash(storage_key, child_info, key)
	}

	fn original_child_storage(
		&self,
		storage_key: ChildStorageKey,
		child_info: ChildInfo,
		key: &[u8],
	) -> Option<Vec<u8>> {
		Externalities::child_storage(self, storage_key, child_info, key)
	}

	fn next_storage_key(&self, key: &[u8]) -> Option<Vec<u8>> {
		let range = (Bound::Excluded(key), Bound::Unbounded);
		self.inner.top.range::<[u8], _>(range).next().map(|(k, _)| k).cloned()
	}

	fn next_child_storage_key(
		&self,
		storage_key: ChildStorageKey,
		_child_info: ChildInfo,
		key: &[u8],
	) -> Option<Vec<u8>> {
		let range = (Bound::Excluded(key), Bound::Unbounded);
		self.inner.children.get(storage_key.as_ref())
			.and_then(|child| child.data.range::<[u8], _>(range).next().map(|(k, _)| k).cloned())
	}

	fn place_storage(&mut self, key: Vec<u8>, maybe_value: Option<Vec<u8>>) {
		if is_child_storage_key(&key) {
			warn!(target: "trie", "Refuse to set child storage key via main storage");
			return;
		}

		match maybe_value {
			Some(value) => { self.inner.top.insert(key, value); }
			None => { self.inner.top.remove(&key); }
		}
	}

	fn place_child_storage(
		&mut self,
		storage_key: ChildStorageKey,
		child_info: ChildInfo,
		key: Vec<u8>,
		value: Option<Vec<u8>>,
	) {
		let child_map = self.inner.children.entry(storage_key.into_owned())
			.or_insert_with(|| StorageChild {
				data: Default::default(),
				child_info: child_info.to_owned(),
			});
		if let Some(value) = value {
			child_map.data.insert(key, value);
		} else {
			child_map.data.remove(&key);
		}
	}

	fn kill_child_storage(
		&mut self,
		storage_key: ChildStorageKey,
		_child_info: ChildInfo,
	) {
		self.inner.children.remove(storage_key.as_ref());
	}

	fn clear_prefix(&mut self, prefix: &[u8]) {
		if is_child_storage_key(prefix) {
			warn!(
				target: "trie",
				"Refuse to clear prefix that is part of child storage key via main storage"
			);
			return;
		}

		let to_remove = self.inner.top.range::<[u8], _>((Bound::Included(prefix), Bound::Unbounded))
			.map(|(k, _)| k)
			.take_while(|k| k.starts_with(prefix))
			.cloned()
			.collect::<Vec<_>>();

		for key in to_remove {
			self.inner.top.remove(&key);
		}
	}

	fn clear_child_prefix(
		&mut self,
		storage_key: ChildStorageKey,
		_child_info: ChildInfo,
		prefix: &[u8],
	) {
		if let Some(child) = self.inner.children.get_mut(storage_key.as_ref()) {
			let to_remove = child.data.range::<[u8], _>((Bound::Included(prefix), Bound::Unbounded))
				.map(|(k, _)| k)
				.take_while(|k| k.starts_with(prefix))
				.cloned()
				.collect::<Vec<_>>();

			for key in to_remove {
				child.data.remove(&key);
			}
		}
	}

	fn chain_id(&self) -> u64 { 42 }

	fn storage_root(&mut self) -> Vec<u8> {
		let mut top = self.inner.top.clone();
		let keys: Vec<_> = self.inner.children.keys().map(|k| k.to_vec()).collect();
		// Single child trie implementation currently allows using the same child
		// empty root for all child trie. Using null storage key until multiple
		// type of child trie support.
		let empty_hash = default_child_trie_root::<Layout<Blake2Hasher>>(&[]);
		for storage_key in keys {
			let child_root = self.child_storage_root(
				ChildStorageKey::from_slice(storage_key.as_slice())
					.expect("Map only feed by valid keys; qed"),
			);
			if &empty_hash[..] == &child_root[..] {
				top.remove(storage_key.as_slice());
			} else {
				top.insert(storage_key, child_root);
			}
		}

		Layout::<Blake2Hasher>::trie_root(self.inner.top.clone()).as_ref().into()
	}

	fn child_storage_root(
		&mut self,
		storage_key: ChildStorageKey,
	) -> Vec<u8> {
		if let Some(child) = self.inner.children.get(storage_key.as_ref()) {
			let delta = child.data.clone().into_iter().map(|(k, v)| (k, Some(v)));

<<<<<<< HEAD
			InMemoryBackend::<Blake2Hasher>::default()
				.child_storage_root(storage_key.as_ref(), delta).0
=======
			InMemory::<Blake2Hasher>::default()
				.child_storage_root(storage_key.as_ref(), child.child_info.as_ref(), delta).0
>>>>>>> 13b13087
		} else {
			default_child_trie_root::<Layout<Blake2Hasher>>(storage_key.as_ref())
		}.encode()
	}

	fn storage_changes_root(&mut self, _parent: &[u8]) -> Result<Option<Vec<u8>>, ()> {
		Ok(None)
	}
}

impl externalities::ExtensionStore for BasicExternalities {
	fn extension_by_type_id(&mut self, _: TypeId) -> Option<&mut dyn Any> {
		warn!("Extensions are not supported by `BasicExternalities`.");
		None
	}
}

#[cfg(test)]
mod tests {
	use super::*;
	use primitives::map;
	use primitives::storage::{Storage, StorageChild};
	use primitives::storage::well_known_keys::CODE;
	use hex_literal::hex;

	const CHILD_INFO_1: ChildInfo<'static> = ChildInfo::new_default(b"unique_id_1");

	#[test]
	fn commit_should_work() {
		let mut ext = BasicExternalities::default();
		ext.set_storage(b"doe".to_vec(), b"reindeer".to_vec());
		ext.set_storage(b"dog".to_vec(), b"puppy".to_vec());
		ext.set_storage(b"dogglesworth".to_vec(), b"cat".to_vec());
		const ROOT: [u8; 32] = hex!("39245109cef3758c2eed2ccba8d9b370a917850af3824bc8348d505df2c298fa");

		assert_eq!(&ext.storage_root()[..], &ROOT);
	}

	#[test]
	fn set_and_retrieve_code() {
		let mut ext = BasicExternalities::default();

		let code = vec![1, 2, 3];
		ext.set_storage(CODE.to_vec(), code.clone());

		assert_eq!(&ext.storage(CODE).unwrap(), &code);
	}

	#[test]
	fn children_works() {
		let child_storage = b":child_storage:default:test".to_vec();

		let mut ext = BasicExternalities::new(Storage {
			top: Default::default(),
			children: map![
				child_storage.clone() => StorageChild {
					data: map![	b"doe".to_vec() => b"reindeer".to_vec()	],
					child_info: CHILD_INFO_1.to_owned(),
				}
			]
		});

		let child = || ChildStorageKey::from_vec(child_storage.clone()).unwrap();

		assert_eq!(ext.child_storage(child(), CHILD_INFO_1, b"doe"), Some(b"reindeer".to_vec()));

		ext.set_child_storage(child(), CHILD_INFO_1, b"dog".to_vec(), b"puppy".to_vec());
		assert_eq!(ext.child_storage(child(), CHILD_INFO_1, b"dog"), Some(b"puppy".to_vec()));

		ext.clear_child_storage(child(), CHILD_INFO_1, b"dog");
		assert_eq!(ext.child_storage(child(), CHILD_INFO_1, b"dog"), None);

		ext.kill_child_storage(child(), CHILD_INFO_1);
		assert_eq!(ext.child_storage(child(), CHILD_INFO_1, b"doe"), None);
	}

	#[test]
	fn basic_externalities_is_empty() {
		// Make sure no values are set by default in `BasicExternalities`.
		let storage = BasicExternalities::new(Default::default()).into_storages();
		assert!(storage.top.is_empty());
		assert!(storage.children.is_empty());
	}
}<|MERGE_RESOLUTION|>--- conflicted
+++ resolved
@@ -288,13 +288,8 @@
 		if let Some(child) = self.inner.children.get(storage_key.as_ref()) {
 			let delta = child.data.clone().into_iter().map(|(k, v)| (k, Some(v)));
 
-<<<<<<< HEAD
 			InMemoryBackend::<Blake2Hasher>::default()
-				.child_storage_root(storage_key.as_ref(), delta).0
-=======
-			InMemory::<Blake2Hasher>::default()
 				.child_storage_root(storage_key.as_ref(), child.child_info.as_ref(), delta).0
->>>>>>> 13b13087
 		} else {
 			default_child_trie_root::<Layout<Blake2Hasher>>(storage_key.as_ref())
 		}.encode()
