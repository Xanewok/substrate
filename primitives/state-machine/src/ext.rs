// Copyright 2017-2019 Parity Technologies (UK) Ltd.
// This file is part of Substrate.

// Substrate is free software: you can redistribute it and/or modify
// it under the terms of the GNU General Public License as published by
// the Free Software Foundation, either version 3 of the License, or
// (at your option) any later version.

// Substrate is distributed in the hope that it will be useful,
// but WITHOUT ANY WARRANTY; without even the implied warranty of
// MERCHANTABILITY or FITNESS FOR A PARTICULAR PURPOSE.  See the
// GNU General Public License for more details.

// You should have received a copy of the GNU General Public License
// along with Substrate.  If not, see <http://www.gnu.org/licenses/>.

//! Concrete externalities implementation.

use crate::{
	backend::Backend, OverlayedChanges, StorageTransactionCache,
	changes_trie::Storage as ChangesTrieStorage,
};

use hash_db::Hasher;
use primitives::{
<<<<<<< HEAD
	storage::{ChildStorageKey, well_known_keys::is_child_storage_key},
	traits::Externalities, hexdisplay::HexDisplay,
=======
	storage::{ChildStorageKey, well_known_keys::is_child_storage_key, ChildInfo},
	traits::Externalities, hexdisplay::HexDisplay, hash::H256,
>>>>>>> 13b13087
};
use trie::{trie_types::Layout, default_child_trie_root};
use externalities::Extensions;
use codec::{Decode, Encode};

use std::{error, fmt, any::{Any, TypeId}};
use log::{warn, trace};

const EXT_NOT_ALLOWED_TO_FAIL: &str = "Externalities not allowed to fail within runtime";

/// Errors that can occur when interacting with the externalities.
#[derive(Debug, Copy, Clone)]
pub enum Error<B, E> {
	/// Failure to load state data from the backend.
	#[allow(unused)]
	Backend(B),
	/// Failure to execute a function.
	#[allow(unused)]
	Executor(E),
}

impl<B: fmt::Display, E: fmt::Display> fmt::Display for Error<B, E> {
	fn fmt(&self, f: &mut fmt::Formatter) -> fmt::Result {
		match *self {
			Error::Backend(ref e) => write!(f, "Storage backend error: {}", e),
			Error::Executor(ref e) => write!(f, "Sub-call execution error: {}", e),
		}
	}
}

impl<B: error::Error, E: error::Error> error::Error for Error<B, E> {
	fn description(&self) -> &str {
		match *self {
			Error::Backend(..) => "backend error",
			Error::Executor(..) => "executor error",
		}
	}
}

/// Wraps a read-only backend, call executor, and current overlayed changes.
pub struct Ext<'a, H, N, B, T>
	where
		H: Hasher,
		B: 'a + Backend<H>,
		N: crate::changes_trie::BlockNumber,
{
	/// The overlayed changes to write to.
	overlay: &'a mut OverlayedChanges,
	/// The storage backend to read from.
	backend: &'a B,
	/// The cache for the storage transactions.
	storage_transaction_cache: &'a mut StorageTransactionCache<B::Transaction, H, N>,
	/// Changes trie storage to read from.
	changes_trie_storage: Option<&'a T>,
	/// Pseudo-unique id used for tracing.
	pub id: u16,
	/// Dummy usage of N arg.
	_phantom: std::marker::PhantomData<N>,
	/// Extensions registered with this instance.
	extensions: Option<&'a mut Extensions>,
}

impl<'a, H, N, B, T> Ext<'a, H, N, B, T>
where
	H: Hasher,
	H::Out: Ord + 'static + codec::Codec,
	B: 'a + Backend<H>,
	T: 'a + ChangesTrieStorage<H, N>,
	N: crate::changes_trie::BlockNumber,
{

	/// Create a new `Ext` from overlayed changes and read-only backend
	pub fn new(
		overlay: &'a mut OverlayedChanges,
		storage_transaction_cache: &'a mut StorageTransactionCache<B::Transaction, H, N>,
		backend: &'a B,
		changes_trie_storage: Option<&'a T>,
		extensions: Option<&'a mut Extensions>,
	) -> Self {
		Ext {
			overlay,
			backend,
			changes_trie_storage,
			storage_transaction_cache,
			id: rand::random(),
			_phantom: Default::default(),
			extensions,
		}
	}

	/// Invalidates the currently cached storage root and the db transaction.
	///
	/// Called when there are changes that likely will invalidate the storage root.
	fn mark_dirty(&mut self) {
		self.storage_transaction_cache.reset();
	}
}

#[cfg(test)]
impl<'a, H, N, B, T> Ext<'a, H, N, B, T>
where
	H: Hasher,
	H::Out: Ord + 'static,
	B: 'a + Backend<H>,
	T: 'a + ChangesTrieStorage<H, N>,
	N: crate::changes_trie::BlockNumber,
{
	pub fn storage_pairs(&self) -> Vec<(Vec<u8>, Vec<u8>)> {
		use std::collections::HashMap;

		self.backend.pairs().iter()
			.map(|&(ref k, ref v)| (k.to_vec(), Some(v.to_vec())))
			.chain(self.overlay.committed.top.clone().into_iter().map(|(k, v)| (k, v.value)))
			.chain(self.overlay.prospective.top.clone().into_iter().map(|(k, v)| (k, v.value)))
			.collect::<HashMap<_, _>>()
			.into_iter()
			.filter_map(|(k, maybe_val)| maybe_val.map(|val| (k, val)))
			.collect()
	}
}

impl<'a, H, B, T, N> Externalities for Ext<'a, H, N, B, T>
where
	H: Hasher,
	H::Out: Ord + 'static + codec::Codec,
	B: 'a + Backend<H>,
	T: 'a + ChangesTrieStorage<H, N>,
	N: crate::changes_trie::BlockNumber,
{
	fn storage(&self, key: &[u8]) -> Option<Vec<u8>> {
		let _guard = panic_handler::AbortGuard::force_abort();
		let result = self.overlay.storage(key).map(|x| x.map(|x| x.to_vec())).unwrap_or_else(||
			self.backend.storage(key).expect(EXT_NOT_ALLOWED_TO_FAIL));
		trace!(target: "state-trace", "{:04x}: Get {}={:?}",
			self.id,
			HexDisplay::from(&key),
			result.as_ref().map(HexDisplay::from)
		);
		result
	}

	fn storage_hash(&self, key: &[u8]) -> Option<Vec<u8>> {
		let _guard = panic_handler::AbortGuard::force_abort();
		let result = self.overlay
			.storage(key)
			.map(|x| x.map(|x| H::hash(x)))
			.unwrap_or_else(|| self.backend.storage_hash(key).expect(EXT_NOT_ALLOWED_TO_FAIL));

		trace!(target: "state-trace", "{:04x}: Hash {}={:?}",
			self.id,
			HexDisplay::from(&key),
			result,
		);
		result.map(|r| r.encode())
	}

	fn original_storage(&self, key: &[u8]) -> Option<Vec<u8>> {
		let _guard = panic_handler::AbortGuard::force_abort();
		let result = self.backend.storage(key).expect(EXT_NOT_ALLOWED_TO_FAIL);

		trace!(target: "state-trace", "{:04x}: GetOriginal {}={:?}",
			self.id,
			HexDisplay::from(&key),
			result.as_ref().map(HexDisplay::from)
		);
		result
	}

	fn original_storage_hash(&self, key: &[u8]) -> Option<Vec<u8>> {
		let _guard = panic_handler::AbortGuard::force_abort();
		let result = self.backend.storage_hash(key).expect(EXT_NOT_ALLOWED_TO_FAIL);

		trace!(target: "state-trace", "{:04x}: GetOriginalHash {}={:?}",
			self.id,
			HexDisplay::from(&key),
			result,
		);
		result.map(|r| r.encode())
	}

	fn child_storage(
		&self,
		storage_key: ChildStorageKey,
		child_info: ChildInfo,
		key: &[u8],
	) -> Option<Vec<u8>> {
		let _guard = panic_handler::AbortGuard::force_abort();
		let result = self.overlay
			.child_storage(storage_key.as_ref(), key)
			.map(|x| x.map(|x| x.to_vec()))
			.unwrap_or_else(||
				self.backend.child_storage(storage_key.as_ref(), child_info, key)
					.expect(EXT_NOT_ALLOWED_TO_FAIL)
			);

		trace!(target: "state-trace", "{:04x}: GetChild({}) {}={:?}",
			self.id,
			HexDisplay::from(&storage_key.as_ref()),
			HexDisplay::from(&key),
			result.as_ref().map(HexDisplay::from)
		);

		result
	}

	fn child_storage_hash(
		&self,
		storage_key: ChildStorageKey,
		_child_info: ChildInfo,
		key: &[u8],
	) -> Option<Vec<u8>> {
		let _guard = panic_handler::AbortGuard::force_abort();
		let result = self.overlay
			.child_storage(storage_key.as_ref(), key)
			.map(|x| x.map(|x| H::hash(x)))
			.unwrap_or_else(||
				self.backend.storage_hash(key).expect(EXT_NOT_ALLOWED_TO_FAIL)
			);

		trace!(target: "state-trace", "{:04x}: ChildHash({}) {}={:?}",
			self.id,
			HexDisplay::from(&storage_key.as_ref()),
			HexDisplay::from(&key),
			result,
		);

		result.map(|r| r.encode())
	}

	fn original_child_storage(
		&self,
		storage_key: ChildStorageKey,
		child_info: ChildInfo,
		key: &[u8],
	) -> Option<Vec<u8>> {
		let _guard = panic_handler::AbortGuard::force_abort();
		let result = self.backend
			.child_storage(storage_key.as_ref(), child_info, key)
			.expect(EXT_NOT_ALLOWED_TO_FAIL);

		trace!(target: "state-trace", "{:04x}: ChildOriginal({}) {}={:?}",
			self.id,
			HexDisplay::from(&storage_key.as_ref()),
			HexDisplay::from(&key),
			result.as_ref().map(HexDisplay::from),
		);

		result
	}

	fn original_child_storage_hash(
		&self,
		storage_key: ChildStorageKey,
		child_info: ChildInfo,
		key: &[u8],
	) -> Option<Vec<u8>> {
		let _guard = panic_handler::AbortGuard::force_abort();
		let result = self.backend
			.child_storage_hash(storage_key.as_ref(), child_info, key)
			.expect(EXT_NOT_ALLOWED_TO_FAIL);

		trace!(target: "state-trace", "{}: ChildHashOriginal({}) {}={:?}",
			self.id,
			HexDisplay::from(&storage_key.as_ref()),
			HexDisplay::from(&key),
			result,
		);
		result.map(|r| r.encode())
	}

	fn exists_storage(&self, key: &[u8]) -> bool {
		let _guard = panic_handler::AbortGuard::force_abort();
		let result = match self.overlay.storage(key) {
			Some(x) => x.is_some(),
			_ => self.backend.exists_storage(key).expect(EXT_NOT_ALLOWED_TO_FAIL),
		};

		trace!(target: "state-trace", "{:04x}: Exists {}={:?}",
			self.id,
			HexDisplay::from(&key),
			result,
		);

		result
	}

	fn exists_child_storage(
		&self,
		storage_key: ChildStorageKey,
		child_info: ChildInfo,
		key: &[u8],
	) -> bool {
		let _guard = panic_handler::AbortGuard::force_abort();

		let result = match self.overlay.child_storage(storage_key.as_ref(), key) {
			Some(x) => x.is_some(),
			_ => self.backend
				.exists_child_storage(storage_key.as_ref(), child_info, key)
				.expect(EXT_NOT_ALLOWED_TO_FAIL),
		};

		trace!(target: "state-trace", "{:04x}: ChildExists({}) {}={:?}",
			self.id,
			HexDisplay::from(&storage_key.as_ref()),
			HexDisplay::from(&key),
			result,
		);
		result
	}

	fn next_storage_key(&self, key: &[u8]) -> Option<Vec<u8>> {
		let next_backend_key = self.backend.next_storage_key(key).expect(EXT_NOT_ALLOWED_TO_FAIL);
		let next_overlay_key_change = self.overlay.next_storage_key_change(key);

		match (next_backend_key, next_overlay_key_change) {
			(Some(backend_key), Some(overlay_key)) if &backend_key[..] < overlay_key.0 => Some(backend_key),
			(backend_key, None) => backend_key,
			(_, Some(overlay_key)) => if overlay_key.1.value.is_some() {
				Some(overlay_key.0.to_vec())
			} else {
				self.next_storage_key(&overlay_key.0[..])
			},
		}
	}

	fn next_child_storage_key(
		&self,
		storage_key: ChildStorageKey,
		child_info: ChildInfo,
		key: &[u8],
	) -> Option<Vec<u8>> {
		let next_backend_key = self.backend
			.next_child_storage_key(storage_key.as_ref(), child_info, key)
			.expect(EXT_NOT_ALLOWED_TO_FAIL);
		let next_overlay_key_change = self.overlay.next_child_storage_key_change(
			storage_key.as_ref(),
			key
		);

		match (next_backend_key, next_overlay_key_change) {
			(Some(backend_key), Some(overlay_key)) if &backend_key[..] < overlay_key.0 => Some(backend_key),
			(backend_key, None) => backend_key,
			(_, Some(overlay_key)) => if overlay_key.1.value.is_some() {
				Some(overlay_key.0.to_vec())
			} else {
				self.next_child_storage_key(
					storage_key,
					child_info,
					&overlay_key.0[..],
				)
			},
		}
	}

	fn place_storage(&mut self, key: Vec<u8>, value: Option<Vec<u8>>) {
		trace!(target: "state-trace", "{:04x}: Put {}={:?}",
			self.id,
			HexDisplay::from(&key),
			value.as_ref().map(HexDisplay::from)
		);
		let _guard = panic_handler::AbortGuard::force_abort();
		if is_child_storage_key(&key) {
			warn!(target: "trie", "Refuse to directly set child storage key");
			return;
		}

		self.mark_dirty();
		self.overlay.set_storage(key, value);
	}

	fn place_child_storage(
		&mut self,
		storage_key: ChildStorageKey,
		child_info: ChildInfo,
		key: Vec<u8>,
		value: Option<Vec<u8>>,
	) {
		trace!(target: "state-trace", "{:04x}: PutChild({}) {}={:?}",
			self.id,
			HexDisplay::from(&storage_key.as_ref()),
			HexDisplay::from(&key),
			value.as_ref().map(HexDisplay::from)
		);
		let _guard = panic_handler::AbortGuard::force_abort();

		self.mark_dirty();
		self.overlay.set_child_storage(storage_key.into_owned(), child_info, key, value);
	}

	fn kill_child_storage(
		&mut self,
		storage_key: ChildStorageKey,
		child_info: ChildInfo,
	) {
		trace!(target: "state-trace", "{:04x}: KillChild({})",
			self.id,
			HexDisplay::from(&storage_key.as_ref()),
		);
		let _guard = panic_handler::AbortGuard::force_abort();

		self.mark_dirty();
		self.overlay.clear_child_storage(storage_key.as_ref(), child_info);
		self.backend.for_keys_in_child_storage(storage_key.as_ref(), child_info, |key| {
			self.overlay.set_child_storage(storage_key.as_ref().to_vec(), child_info, key.to_vec(), None);
		});
	}

	fn clear_prefix(&mut self, prefix: &[u8]) {
		trace!(target: "state-trace", "{:04x}: ClearPrefix {}",
			self.id,
			HexDisplay::from(&prefix),
		);
		let _guard = panic_handler::AbortGuard::force_abort();
		if is_child_storage_key(prefix) {
			warn!(target: "trie", "Refuse to directly clear prefix that is part of child storage key");
			return;
		}

		self.mark_dirty();
		self.overlay.clear_prefix(prefix);
		self.backend.for_keys_with_prefix(prefix, |key| {
			self.overlay.set_storage(key.to_vec(), None);
		});
	}

	fn clear_child_prefix(
		&mut self,
		storage_key: ChildStorageKey,
		child_info: ChildInfo,
		prefix: &[u8],
	) {
		trace!(target: "state-trace", "{:04x}: ClearChildPrefix({}) {}",
			self.id,
			HexDisplay::from(&storage_key.as_ref()),
			HexDisplay::from(&prefix),
		);
		let _guard = panic_handler::AbortGuard::force_abort();

		self.mark_dirty();
		self.overlay.clear_child_prefix(storage_key.as_ref(), child_info, prefix);
		self.backend.for_child_keys_with_prefix(storage_key.as_ref(), child_info, prefix, |key| {
			self.overlay.set_child_storage(storage_key.as_ref().to_vec(), child_info, key.to_vec(), None);
		});
	}

	fn chain_id(&self) -> u64 {
		42
	}

	fn storage_root(&mut self) -> Vec<u8> {
		let _guard = panic_handler::AbortGuard::force_abort();
		if let Some(ref root) = self.storage_transaction_cache.transaction_storage_root {
			trace!(target: "state-trace", "{:04x}: Root (cached) {}",
				self.id,
				HexDisplay::from(&root.as_ref()),
			);
			return root.encode();
		}

<<<<<<< HEAD
		let root = self.overlay.storage_root(self.backend, self.storage_transaction_cache);
		trace!(target: "state-trace", "{:04x}: Root {}", self.id, HexDisplay::from(&root.as_ref()));
=======
		let child_storage_keys = self.overlay.prospective.children.keys()
				.chain(self.overlay.committed.children.keys());
		let child_delta_iter = child_storage_keys.map(|storage_key|
			(
				storage_key.clone(),
				self.overlay.committed.children.get(storage_key)
					.into_iter()
					.flat_map(|(map, _)| map.iter().map(|(k, v)| (k.clone(), v.value.clone())))
					.chain(
						self.overlay.prospective.children.get(storage_key)
							.into_iter()
							.flat_map(|(map, _)| map.iter().map(|(k, v)| (k.clone(), v.value.clone())))
					),
				self.overlay.child_info(storage_key).cloned()
					.expect("child info initialized in either committed or prospective"),
			)
		);


		// compute and memoize
		let delta = self.overlay.committed.top.iter().map(|(k, v)| (k.clone(), v.value.clone()))
			.chain(self.overlay.prospective.top.iter().map(|(k, v)| (k.clone(), v.value.clone())));

		let (root, transaction) = self.backend.full_storage_root(delta, child_delta_iter);
		self.storage_transaction = Some((transaction, root));
		trace!(target: "state-trace", "{:04x}: Root {}",
			self.id,
			HexDisplay::from(&root.as_ref()),
		);
>>>>>>> 13b13087
		root.encode()
	}

	fn child_storage_root(
		&mut self,
		storage_key: ChildStorageKey,
	) -> Vec<u8> {
		let _guard = panic_handler::AbortGuard::force_abort();
		if self.storage_transaction_cache.transaction_storage_root.is_some() {
			let root = self
				.storage(storage_key.as_ref())
				.and_then(|k| Decode::decode(&mut &k[..]).ok())
				.unwrap_or(
					default_child_trie_root::<Layout<H>>(storage_key.as_ref())
				);
			trace!(target: "state-trace", "{:04x}: ChildRoot({}) (cached) {}",
				self.id,
				HexDisplay::from(&storage_key.as_ref()),
				HexDisplay::from(&root.as_ref()),
			);
			root.encode()
		} else {
			let storage_key = storage_key.as_ref();

			if let Some(child_info) = self.overlay.child_info(storage_key).cloned() {
				let (root, is_empty, _) = {
					let delta = self.overlay.committed.children.get(storage_key)
						.into_iter()
						.flat_map(|(map, _)| map.clone().into_iter().map(|(k, v)| (k, v.value)))
						.chain(
							self.overlay.prospective.children.get(storage_key)
								.into_iter()
								.flat_map(|(map, _)| map.clone().into_iter().map(|(k, v)| (k, v.value)))
						);

					self.backend.child_storage_root(storage_key, child_info.as_ref(), delta)
				};

				let root = root.encode();
				// We store update in the overlay in order to be able to use 'self.storage_transaction'
				// cache. This is brittle as it rely on Ext only querying the trie backend for
				// storage root.
				// A better design would be to manage 'child_storage_transaction' in a
				// similar way as 'storage_transaction' but for each child trie.
				if is_empty {
					self.overlay.set_storage(storage_key.into(), None);
				} else {
					self.overlay.set_storage(storage_key.into(), Some(root.clone()));
				}

				trace!(target: "state-trace", "{:04x}: ChildRoot({}) {}",
					self.id,
					HexDisplay::from(&storage_key.as_ref()),
					HexDisplay::from(&root.as_ref()),
				);
				root
			} else {
				// empty overlay
				let root = self
					.storage(storage_key.as_ref())
					.and_then(|k| Decode::decode(&mut &k[..]).ok())
					.unwrap_or(
						default_child_trie_root::<Layout<H>>(storage_key.as_ref())
					);
				trace!(target: "state-trace", "{:04x}: ChildRoot({}) (no change) {}",
					self.id,
					HexDisplay::from(&storage_key.as_ref()),
					HexDisplay::from(&root.as_ref()),
				);
				root.encode()
			}
		}
	}

	fn storage_changes_root(&mut self, parent_hash: &[u8]) -> Result<Option<Vec<u8>>, ()> {
		let _guard = panic_handler::AbortGuard::force_abort();
		let root = self.overlay.changes_trie_root(
			self.backend,
			self.changes_trie_storage.clone(),
			Decode::decode(&mut &parent_hash[..]).map_err(|e|
				trace!(
					target: "state-trace",
					"Failed to decode changes root parent hash: {}",
					e,
				)
			)?,
			true,
			self.storage_transaction_cache,
		);

		trace!(target: "state-trace", "{:04x}: ChangesRoot({}) {:?}",
			self.id,
			HexDisplay::from(&parent_hash),
			root,
		);

		root.map(|r| r.map(|o| o.encode()))
	}
}

impl<'a, H, B, T, N> externalities::ExtensionStore for Ext<'a, H, N, B, T>
where
	H: Hasher,
	B: 'a + Backend<H>,
	T: 'a + ChangesTrieStorage<H, N>,
	N: crate::changes_trie::BlockNumber,
{
	fn extension_by_type_id(&mut self, type_id: TypeId) -> Option<&mut dyn Any> {
		self.extensions.as_mut().and_then(|exts| exts.get_mut(type_id))
	}
}

#[cfg(test)]
mod tests {
	use super::*;
	use hex_literal::hex;
	use codec::Encode;
<<<<<<< HEAD
	use primitives::{H256, Blake2Hasher, storage::well_known_keys::EXTRINSIC_INDEX};
=======
	use primitives::{Blake2Hasher, storage::well_known_keys::EXTRINSIC_INDEX, map};
>>>>>>> 13b13087
	use crate::{
		changes_trie::{
			Configuration as ChangesTrieConfiguration,
			InMemoryStorage as InMemoryChangesTrieStorage,
		}, InMemoryBackend, overlayed_changes::OverlayedValue,
	};
	use primitives::storage::{Storage, StorageChild};

	type TestBackend = InMemoryBackend<Blake2Hasher>;
	type TestChangesTrieStorage = InMemoryChangesTrieStorage<Blake2Hasher, u64>;
	type TestExt<'a> = Ext<'a, Blake2Hasher, u64, TestBackend, TestChangesTrieStorage>;

	fn prepare_overlay_with_changes() -> OverlayedChanges {
		OverlayedChanges {
			prospective: vec![
				(EXTRINSIC_INDEX.to_vec(), OverlayedValue {
					value: Some(3u32.encode()),
					extrinsics: Some(vec![1].into_iter().collect())
				}),
				(vec![1], OverlayedValue {
					value: Some(vec![100].into_iter().collect()),
					extrinsics: Some(vec![1].into_iter().collect())
				}),
			].into_iter().collect(),
			committed: Default::default(),
			changes_trie_config: Some(ChangesTrieConfiguration {
				digest_interval: 0,
				digest_levels: 0,
			}),
		}
	}

	#[test]
	fn storage_changes_root_is_none_when_storage_is_not_provided() {
		let mut overlay = prepare_overlay_with_changes();
		let mut cache = StorageTransactionCache::default();
		let backend = TestBackend::default();
		let mut ext = TestExt::new(&mut overlay, &mut cache, &backend, None, None);
		assert_eq!(ext.storage_changes_root(&H256::default().encode()).unwrap(), None);
	}

	#[test]
	fn storage_changes_root_is_none_when_extrinsic_changes_are_none() {
		let mut overlay = prepare_overlay_with_changes();
		let mut cache = StorageTransactionCache::default();
		overlay.changes_trie_config = None;
		let storage = TestChangesTrieStorage::with_blocks(vec![(100, Default::default())]);
		let backend = TestBackend::default();
		let mut ext = TestExt::new(&mut overlay, &mut cache, &backend, Some(&storage), None);
		assert_eq!(ext.storage_changes_root(&H256::default().encode()).unwrap(), None);
	}

	#[test]
	fn storage_changes_root_is_some_when_extrinsic_changes_are_non_empty() {
		let mut overlay = prepare_overlay_with_changes();
		let mut cache = StorageTransactionCache::default();
		let storage = TestChangesTrieStorage::with_blocks(vec![(99, Default::default())]);
		let backend = TestBackend::default();
		let mut ext = TestExt::new(&mut overlay, &mut cache, &backend, Some(&storage), None);
		assert_eq!(
			ext.storage_changes_root(&H256::default().encode()).unwrap(),
			Some(hex!("bb0c2ef6e1d36d5490f9766cfcc7dfe2a6ca804504c3bb206053890d6dd02376").to_vec()),
		);
	}

	#[test]
	fn storage_changes_root_is_some_when_extrinsic_changes_are_empty() {
		let mut overlay = prepare_overlay_with_changes();
		let mut cache = StorageTransactionCache::default();
		overlay.prospective.top.get_mut(&vec![1]).unwrap().value = None;
		let storage = TestChangesTrieStorage::with_blocks(vec![(99, Default::default())]);
		let backend = TestBackend::default();
		let mut ext = TestExt::new(&mut overlay, &mut cache, &backend, Some(&storage), None);
		assert_eq!(
			ext.storage_changes_root(&H256::default().encode()).unwrap(),
			Some(hex!("96f5aae4690e7302737b6f9b7f8567d5bbb9eac1c315f80101235a92d9ec27f4").to_vec()),
		);
	}

	#[test]
	fn next_storage_key_works() {
		let mut cache = StorageTransactionCache::default();
		let mut overlay = OverlayedChanges::default();
		overlay.set_storage(vec![20], None);
		overlay.set_storage(vec![30], Some(vec![31]));
		let backend = Storage {
			top: map![
				vec![10] => vec![10],
				vec![20] => vec![20],
				vec![40] => vec![40]
			],
			children: map![]
		}.into();

		let ext = TestExt::new(&mut overlay, &mut cache, &backend, None, None);

		// next_backend < next_overlay
		assert_eq!(ext.next_storage_key(&[5]), Some(vec![10]));

		// next_backend == next_overlay but next_overlay is a delete
		assert_eq!(ext.next_storage_key(&[10]), Some(vec![30]));

		// next_overlay < next_backend
		assert_eq!(ext.next_storage_key(&[20]), Some(vec![30]));

		// next_backend exist but next_overlay doesn't exist
		assert_eq!(ext.next_storage_key(&[30]), Some(vec![40]));

		drop(ext);
		overlay.set_storage(vec![50], Some(vec![50]));
		let ext = TestExt::new(&mut overlay, &mut cache, &backend, None, None);

		// next_overlay exist but next_backend doesn't exist
		assert_eq!(ext.next_storage_key(&[40]), Some(vec![50]));
	}

	#[test]
	fn next_child_storage_key_works() {
<<<<<<< HEAD
		let mut cache = StorageTransactionCache::default();
		let child = || ChildStorageKey::from_slice(b":child_storage:default:Child1").unwrap();
=======
		const CHILD_KEY_1: &[u8] = b":child_storage:default:Child1";

		const CHILD_UUID_1: &[u8] = b"unique_id_1";
		const CHILD_INFO_1: ChildInfo<'static> = ChildInfo::new_default(CHILD_UUID_1);


		let child = || ChildStorageKey::from_slice(CHILD_KEY_1).unwrap();
>>>>>>> 13b13087
		let mut overlay = OverlayedChanges::default();
		overlay.set_child_storage(child().as_ref().to_vec(), CHILD_INFO_1, vec![20], None);
		overlay.set_child_storage(child().as_ref().to_vec(), CHILD_INFO_1, vec![30], Some(vec![31]));
		let backend = Storage {
			top: map![],
			children: map![
				child().as_ref().to_vec() => StorageChild {
					data: map![
						vec![10] => vec![10],
						vec![20] => vec![20],
						vec![40] => vec![40]
					],
					child_info: CHILD_INFO_1.to_owned(),
				}
			],
		}.into();


		let ext = TestExt::new(&mut overlay, &mut cache, &backend, None, None);

		// next_backend < next_overlay
		assert_eq!(ext.next_child_storage_key(child(), CHILD_INFO_1, &[5]), Some(vec![10]));

		// next_backend == next_overlay but next_overlay is a delete
		assert_eq!(ext.next_child_storage_key(child(), CHILD_INFO_1, &[10]), Some(vec![30]));

		// next_overlay < next_backend
		assert_eq!(ext.next_child_storage_key(child(), CHILD_INFO_1, &[20]), Some(vec![30]));

		// next_backend exist but next_overlay doesn't exist
		assert_eq!(ext.next_child_storage_key(child(), CHILD_INFO_1, &[30]), Some(vec![40]));

		drop(ext);
<<<<<<< HEAD
		overlay.set_child_storage(child().as_ref().to_vec(), vec![50], Some(vec![50]));
		let ext = TestExt::new(&mut overlay, &mut cache, &backend, None, None);
=======
		overlay.set_child_storage(child().as_ref().to_vec(), CHILD_INFO_1, vec![50], Some(vec![50]));
		let ext = TestExt::new(&mut overlay, &backend, None, None);
>>>>>>> 13b13087

		// next_overlay exist but next_backend doesn't exist
		assert_eq!(ext.next_child_storage_key(child(), CHILD_INFO_1, &[40]), Some(vec![50]));
	}
}<|MERGE_RESOLUTION|>--- conflicted
+++ resolved
@@ -23,13 +23,8 @@
 
 use hash_db::Hasher;
 use primitives::{
-<<<<<<< HEAD
-	storage::{ChildStorageKey, well_known_keys::is_child_storage_key},
+	storage::{ChildStorageKey, well_known_keys::is_child_storage_key, ChildInfo},
 	traits::Externalities, hexdisplay::HexDisplay,
-=======
-	storage::{ChildStorageKey, well_known_keys::is_child_storage_key, ChildInfo},
-	traits::Externalities, hexdisplay::HexDisplay, hash::H256,
->>>>>>> 13b13087
 };
 use trie::{trie_types::Layout, default_child_trie_root};
 use externalities::Extensions;
@@ -489,40 +484,8 @@
 			return root.encode();
 		}
 
-<<<<<<< HEAD
 		let root = self.overlay.storage_root(self.backend, self.storage_transaction_cache);
 		trace!(target: "state-trace", "{:04x}: Root {}", self.id, HexDisplay::from(&root.as_ref()));
-=======
-		let child_storage_keys = self.overlay.prospective.children.keys()
-				.chain(self.overlay.committed.children.keys());
-		let child_delta_iter = child_storage_keys.map(|storage_key|
-			(
-				storage_key.clone(),
-				self.overlay.committed.children.get(storage_key)
-					.into_iter()
-					.flat_map(|(map, _)| map.iter().map(|(k, v)| (k.clone(), v.value.clone())))
-					.chain(
-						self.overlay.prospective.children.get(storage_key)
-							.into_iter()
-							.flat_map(|(map, _)| map.iter().map(|(k, v)| (k.clone(), v.value.clone())))
-					),
-				self.overlay.child_info(storage_key).cloned()
-					.expect("child info initialized in either committed or prospective"),
-			)
-		);
-
-
-		// compute and memoize
-		let delta = self.overlay.committed.top.iter().map(|(k, v)| (k.clone(), v.value.clone()))
-			.chain(self.overlay.prospective.top.iter().map(|(k, v)| (k.clone(), v.value.clone())));
-
-		let (root, transaction) = self.backend.full_storage_root(delta, child_delta_iter);
-		self.storage_transaction = Some((transaction, root));
-		trace!(target: "state-trace", "{:04x}: Root {}",
-			self.id,
-			HexDisplay::from(&root.as_ref()),
-		);
->>>>>>> 13b13087
 		root.encode()
 	}
 
@@ -640,11 +603,7 @@
 	use super::*;
 	use hex_literal::hex;
 	use codec::Encode;
-<<<<<<< HEAD
-	use primitives::{H256, Blake2Hasher, storage::well_known_keys::EXTRINSIC_INDEX};
-=======
-	use primitives::{Blake2Hasher, storage::well_known_keys::EXTRINSIC_INDEX, map};
->>>>>>> 13b13087
+	use primitives::{H256, Blake2Hasher, storage::well_known_keys::EXTRINSIC_INDEX, map};
 	use crate::{
 		changes_trie::{
 			Configuration as ChangesTrieConfiguration,
@@ -763,18 +722,13 @@
 
 	#[test]
 	fn next_child_storage_key_works() {
-<<<<<<< HEAD
-		let mut cache = StorageTransactionCache::default();
-		let child = || ChildStorageKey::from_slice(b":child_storage:default:Child1").unwrap();
-=======
 		const CHILD_KEY_1: &[u8] = b":child_storage:default:Child1";
 
 		const CHILD_UUID_1: &[u8] = b"unique_id_1";
 		const CHILD_INFO_1: ChildInfo<'static> = ChildInfo::new_default(CHILD_UUID_1);
 
-
+		let mut cache = StorageTransactionCache::default();
 		let child = || ChildStorageKey::from_slice(CHILD_KEY_1).unwrap();
->>>>>>> 13b13087
 		let mut overlay = OverlayedChanges::default();
 		overlay.set_child_storage(child().as_ref().to_vec(), CHILD_INFO_1, vec![20], None);
 		overlay.set_child_storage(child().as_ref().to_vec(), CHILD_INFO_1, vec![30], Some(vec![31]));
@@ -808,13 +762,8 @@
 		assert_eq!(ext.next_child_storage_key(child(), CHILD_INFO_1, &[30]), Some(vec![40]));
 
 		drop(ext);
-<<<<<<< HEAD
-		overlay.set_child_storage(child().as_ref().to_vec(), vec![50], Some(vec![50]));
+		overlay.set_child_storage(child().as_ref().to_vec(), CHILD_INFO_1, vec![50], Some(vec![50]));
 		let ext = TestExt::new(&mut overlay, &mut cache, &backend, None, None);
-=======
-		overlay.set_child_storage(child().as_ref().to_vec(), CHILD_INFO_1, vec![50], Some(vec![50]));
-		let ext = TestExt::new(&mut overlay, &backend, None, None);
->>>>>>> 13b13087
 
 		// next_overlay exist but next_backend doesn't exist
 		assert_eq!(ext.next_child_storage_key(child(), CHILD_INFO_1, &[40]), Some(vec![50]));
