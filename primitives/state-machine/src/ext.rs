// Copyright 2017-2019 Parity Technologies (UK) Ltd.
// This file is part of Substrate.

// Substrate is free software: you can redistribute it and/or modify
// it under the terms of the GNU General Public License as published by
// the Free Software Foundation, either version 3 of the License, or
// (at your option) any later version.

// Substrate is distributed in the hope that it will be useful,
// but WITHOUT ANY WARRANTY; without even the implied warranty of
// MERCHANTABILITY or FITNESS FOR A PARTICULAR PURPOSE.  See the
// GNU General Public License for more details.

// You should have received a copy of the GNU General Public License
// along with Substrate.  If not, see <http://www.gnu.org/licenses/>.

//! Concrete externalities implementation.

use crate::{
	backend::Backend, OverlayedChanges, StorageTransactionCache,
	changes_trie::Storage as ChangesTrieStorage,
};

use hash_db::Hasher;
use primitives::{
	storage::{ChildStorageKey, well_known_keys::is_child_storage_key},
	traits::Externalities, hexdisplay::HexDisplay, hash::H256,
};
use trie::{trie_types::Layout, default_child_trie_root};
use externalities::Extensions;
use codec::{Decode, Encode};

use std::{error, fmt, any::{Any, TypeId}};
use log::{warn, trace};

const EXT_NOT_ALLOWED_TO_FAIL: &str = "Externalities not allowed to fail within runtime";

/// Errors that can occur when interacting with the externalities.
#[derive(Debug, Copy, Clone)]
pub enum Error<B, E> {
	/// Failure to load state data from the backend.
	#[allow(unused)]
	Backend(B),
	/// Failure to execute a function.
	#[allow(unused)]
	Executor(E),
}

impl<B: fmt::Display, E: fmt::Display> fmt::Display for Error<B, E> {
	fn fmt(&self, f: &mut fmt::Formatter) -> fmt::Result {
		match *self {
			Error::Backend(ref e) => write!(f, "Storage backend error: {}", e),
			Error::Executor(ref e) => write!(f, "Sub-call execution error: {}", e),
		}
	}
}

impl<B: error::Error, E: error::Error> error::Error for Error<B, E> {
	fn description(&self) -> &str {
		match *self {
			Error::Backend(..) => "backend error",
			Error::Executor(..) => "executor error",
		}
	}
}

/// Use SCALE codec to convert between the generic `Block::Hash` and `H256`. Both are currently the
/// same. To prevent the requirement on putting everywhere `BlockT<Hash = H256>`, we use this hack.
/// To properly solve this, we need to change block dependent externality functions to return
/// and take the hash as an encoded value.
fn convert_hack<I: codec::Encode, O: codec::Decode>(val: I) -> O {
	codec::Decode::decode(&mut &val.encode()[..]).unwrap()
}

/// Wraps a read-only backend, call executor, and current overlayed changes.
pub struct Ext<'a, H, N, B, T>
	where
		H: Hasher,
		B: 'a + Backend<H>,
		N: crate::changes_trie::BlockNumber,
{
	/// The overlayed changes to write to.
	overlay: &'a mut OverlayedChanges,
	/// The storage backend to read from.
	backend: &'a B,
	/// The cache for the storage transactions.
	storage_transaction_cache: &'a mut StorageTransactionCache<B::Transaction, H, N>,
	/// Changes trie storage to read from.
	changes_trie_storage: Option<&'a T>,
	/// Pseudo-unique id used for tracing.
	pub id: u16,
	/// Dummy usage of N arg.
	_phantom: std::marker::PhantomData<N>,
	/// Extensions registered with this instance.
	extensions: Option<&'a mut Extensions>,
}

impl<'a, H, N, B, T> Ext<'a, H, N, B, T>
where
	H: Hasher,
	H::Out: Ord + 'static + codec::Codec,
	B: 'a + Backend<H>,
	T: 'a + ChangesTrieStorage<H, N>,
	N: crate::changes_trie::BlockNumber,
{

	/// Create a new `Ext` from overlayed changes and read-only backend
	pub fn new(
		overlay: &'a mut OverlayedChanges,
		storage_transaction_cache: &'a mut StorageTransactionCache<B::Transaction, H, N>,
		backend: &'a B,
		changes_trie_storage: Option<&'a T>,
		extensions: Option<&'a mut Extensions>,
	) -> Self {
		Ext {
			overlay,
			backend,
			changes_trie_storage,
			storage_transaction_cache,
			id: rand::random(),
			_phantom: Default::default(),
			extensions,
		}
	}

	/// Invalidates the currently cached storage root and the db transaction.
	///
	/// Called when there are changes that likely will invalidate the storage root.
	fn mark_dirty(&mut self) {
		self.storage_transaction_cache.reset();
	}
}

#[cfg(test)]
impl<'a, H, N, B, T> Ext<'a, H, N, B, T>
where
	H: Hasher,
	H::Out: Ord + 'static,
	B: 'a + Backend<H>,
	T: 'a + ChangesTrieStorage<H, N>,
	N: crate::changes_trie::BlockNumber,
{
	pub fn storage_pairs(&self) -> Vec<(Vec<u8>, Vec<u8>)> {
		use std::collections::HashMap;

		self.backend.pairs().iter()
			.map(|&(ref k, ref v)| (k.to_vec(), Some(v.to_vec())))
			.chain(self.overlay.committed.top.clone().into_iter().map(|(k, v)| (k, v.value)))
			.chain(self.overlay.prospective.top.clone().into_iter().map(|(k, v)| (k, v.value)))
			.collect::<HashMap<_, _>>()
			.into_iter()
			.filter_map(|(k, maybe_val)| maybe_val.map(|val| (k, val)))
			.collect()
	}
}

impl<'a, H, B, T, N> Externalities for Ext<'a, H, N, B, T>
where
	H: Hasher,
	H::Out: Ord + 'static + codec::Codec,
	B: 'a + Backend<H>,
	T: 'a + ChangesTrieStorage<H, N>,
	N: crate::changes_trie::BlockNumber,
{
	fn storage(&self, key: &[u8]) -> Option<Vec<u8>> {
		let _guard = panic_handler::AbortGuard::force_abort();
		let result = self.overlay.storage(key).map(|x| x.map(|x| x.to_vec())).unwrap_or_else(||
			self.backend.storage(key).expect(EXT_NOT_ALLOWED_TO_FAIL));
		trace!(target: "state-trace", "{:04x}: Get {}={:?}",
			self.id,
			HexDisplay::from(&key),
			result.as_ref().map(HexDisplay::from)
		);
		result
	}

	fn storage_hash(&self, key: &[u8]) -> Option<Vec<u8>> {
		let _guard = panic_handler::AbortGuard::force_abort();
		let result = self.overlay
			.storage(key)
			.map(|x| x.map(|x| H::hash(x)))
			.unwrap_or_else(|| self.backend.storage_hash(key).expect(EXT_NOT_ALLOWED_TO_FAIL));

		trace!(target: "state-trace", "{:04x}: Hash {}={:?}",
			self.id,
			HexDisplay::from(&key),
			result,
		);
<<<<<<< HEAD

		result.map(convert_hack)
=======
		result.map(|r| r.encode())
>>>>>>> c837c8d9
	}

	fn original_storage(&self, key: &[u8]) -> Option<Vec<u8>> {
		let _guard = panic_handler::AbortGuard::force_abort();
		let result = self.backend.storage(key).expect(EXT_NOT_ALLOWED_TO_FAIL);

		trace!(target: "state-trace", "{:04x}: GetOriginal {}={:?}",
			self.id,
			HexDisplay::from(&key),
			result.as_ref().map(HexDisplay::from)
		);
		result
	}

	fn original_storage_hash(&self, key: &[u8]) -> Option<Vec<u8>> {
		let _guard = panic_handler::AbortGuard::force_abort();
		let result = self.backend.storage_hash(key).expect(EXT_NOT_ALLOWED_TO_FAIL);

		trace!(target: "state-trace", "{:04x}: GetOriginalHash {}={:?}",
			self.id,
			HexDisplay::from(&key),
			result,
		);
<<<<<<< HEAD

		result.map(convert_hack)
=======
		result.map(|r| r.encode())
>>>>>>> c837c8d9
	}

	fn child_storage(&self, storage_key: ChildStorageKey, key: &[u8]) -> Option<Vec<u8>> {
		let _guard = panic_handler::AbortGuard::force_abort();
		let result = self.overlay
			.child_storage(storage_key.as_ref(), key)
			.map(|x| x.map(|x| x.to_vec()))
			.unwrap_or_else(||
				self.backend.child_storage(storage_key.as_ref(), key).expect(EXT_NOT_ALLOWED_TO_FAIL)
			);

		trace!(target: "state-trace", "{:04x}: GetChild({}) {}={:?}",
			self.id,
			HexDisplay::from(&storage_key.as_ref()),
			HexDisplay::from(&key),
			result.as_ref().map(HexDisplay::from)
		);

		result
	}

	fn child_storage_hash(&self, storage_key: ChildStorageKey, key: &[u8]) -> Option<Vec<u8>> {
		let _guard = panic_handler::AbortGuard::force_abort();
		let result = self.overlay
			.child_storage(storage_key.as_ref(), key)
			.map(|x| x.map(|x| H::hash(x)))
			.unwrap_or_else(||
				self.backend.storage_hash(key).expect(EXT_NOT_ALLOWED_TO_FAIL)
			);

		trace!(target: "state-trace", "{:04x}: ChildHash({}) {}={:?}",
			self.id,
			HexDisplay::from(&storage_key.as_ref()),
			HexDisplay::from(&key),
			result,
		);

<<<<<<< HEAD
		result.map(convert_hack)
=======
		result.map(|r| r.encode())
>>>>>>> c837c8d9
	}

	fn original_child_storage(&self, storage_key: ChildStorageKey, key: &[u8]) -> Option<Vec<u8>> {
		let _guard = panic_handler::AbortGuard::force_abort();
		let result = self.backend
			.child_storage(storage_key.as_ref(), key)
			.expect(EXT_NOT_ALLOWED_TO_FAIL);

		trace!(target: "state-trace", "{:04x}: ChildOriginal({}) {}={:?}",
			self.id,
			HexDisplay::from(&storage_key.as_ref()),
			HexDisplay::from(&key),
			result.as_ref().map(HexDisplay::from),
		);

		result
	}

	fn original_child_storage_hash(
		&self,
		storage_key: ChildStorageKey,
		key: &[u8],
	) -> Option<Vec<u8>> {
		let _guard = panic_handler::AbortGuard::force_abort();
		let result = self.backend
			.child_storage_hash(storage_key.as_ref(), key)
			.expect(EXT_NOT_ALLOWED_TO_FAIL);

		trace!(target: "state-trace", "{}: ChildHashOriginal({}) {}={:?}",
			self.id,
			HexDisplay::from(&storage_key.as_ref()),
			HexDisplay::from(&key),
			result,
		);
<<<<<<< HEAD

		result.map(convert_hack)
=======
		result.map(|r| r.encode())
>>>>>>> c837c8d9
	}

	fn exists_storage(&self, key: &[u8]) -> bool {
		let _guard = panic_handler::AbortGuard::force_abort();
		let result = match self.overlay.storage(key) {
			Some(x) => x.is_some(),
			_ => self.backend.exists_storage(key).expect(EXT_NOT_ALLOWED_TO_FAIL),
		};

		trace!(target: "state-trace", "{:04x}: Exists {}={:?}",
			self.id,
			HexDisplay::from(&key),
			result,
		);

		result
	}

	fn exists_child_storage(&self, storage_key: ChildStorageKey, key: &[u8]) -> bool {
		let _guard = panic_handler::AbortGuard::force_abort();

		let result = match self.overlay.child_storage(storage_key.as_ref(), key) {
			Some(x) => x.is_some(),
			_ => self.backend
				.exists_child_storage(storage_key.as_ref(), key)
				.expect(EXT_NOT_ALLOWED_TO_FAIL),
		};

		trace!(target: "state-trace", "{:04x}: ChildExists({}) {}={:?}",
			self.id,
			HexDisplay::from(&storage_key.as_ref()),
			HexDisplay::from(&key),
			result,
		);
		result
	}

	fn place_storage(&mut self, key: Vec<u8>, value: Option<Vec<u8>>) {
		trace!(target: "state-trace", "{:04x}: Put {}={:?}",
			self.id,
			HexDisplay::from(&key),
			value.as_ref().map(HexDisplay::from)
		);
		let _guard = panic_handler::AbortGuard::force_abort();
		if is_child_storage_key(&key) {
			warn!(target: "trie", "Refuse to directly set child storage key");
			return;
		}

		self.mark_dirty();
		self.overlay.set_storage(key, value);
	}

	fn place_child_storage(
		&mut self,
		storage_key: ChildStorageKey,
		key: Vec<u8>,
		value: Option<Vec<u8>>,
	) {
		trace!(target: "state-trace", "{:04x}: PutChild({}) {}={:?}",
			self.id,
			HexDisplay::from(&storage_key.as_ref()),
			HexDisplay::from(&key),
			value.as_ref().map(HexDisplay::from)
		);
		let _guard = panic_handler::AbortGuard::force_abort();

		self.mark_dirty();
		self.overlay.set_child_storage(storage_key.into_owned(), key, value);
	}

	fn kill_child_storage(&mut self, storage_key: ChildStorageKey) {
		trace!(target: "state-trace", "{:04x}: KillChild({})",
			self.id,
			HexDisplay::from(&storage_key.as_ref()),
		);
		let _guard = panic_handler::AbortGuard::force_abort();

		self.mark_dirty();
		self.overlay.clear_child_storage(storage_key.as_ref());
		self.backend.for_keys_in_child_storage(storage_key.as_ref(), |key| {
			self.overlay.set_child_storage(storage_key.as_ref().to_vec(), key.to_vec(), None);
		});
	}

	fn clear_prefix(&mut self, prefix: &[u8]) {
		trace!(target: "state-trace", "{:04x}: ClearPrefix {}",
			self.id,
			HexDisplay::from(&prefix),
		);
		let _guard = panic_handler::AbortGuard::force_abort();
		if is_child_storage_key(prefix) {
			warn!(target: "trie", "Refuse to directly clear prefix that is part of child storage key");
			return;
		}

		self.mark_dirty();
		self.overlay.clear_prefix(prefix);
		self.backend.for_keys_with_prefix(prefix, |key| {
			self.overlay.set_storage(key.to_vec(), None);
		});
	}

	fn clear_child_prefix(&mut self, storage_key: ChildStorageKey, prefix: &[u8]) {
		trace!(target: "state-trace", "{:04x}: ClearChildPrefix({}) {}",
			self.id,
			HexDisplay::from(&storage_key.as_ref()),
			HexDisplay::from(&prefix),
		);
		let _guard = panic_handler::AbortGuard::force_abort();

		self.mark_dirty();
		self.overlay.clear_child_prefix(storage_key.as_ref(), prefix);
		self.backend.for_child_keys_with_prefix(storage_key.as_ref(), prefix, |key| {
			self.overlay.set_child_storage(storage_key.as_ref().to_vec(), key.to_vec(), None);
		});
	}

	fn chain_id(&self) -> u64 {
		42
	}

	fn storage_root(&mut self) -> Vec<u8> {
		let _guard = panic_handler::AbortGuard::force_abort();
		if let Some(ref root) = self.storage_transaction_cache.transaction_storage_root {
			trace!(target: "state-trace", "{:04x}: Root (cached) {}",
				self.id,
				HexDisplay::from(&root.as_ref()),
			);
<<<<<<< HEAD
			return convert_hack(root.clone())
		}

		let root = self.overlay.storage_root(self.backend, self.storage_transaction_cache);
		trace!(target: "state-trace", "{:04x}: Root {}", self.id, HexDisplay::from(&root.as_ref()));
		convert_hack(root)
=======
			return root.encode();
		}

		let child_storage_keys =
			self.overlay.prospective.children.keys()
				.chain(self.overlay.committed.children.keys());
		let child_delta_iter = child_storage_keys.map(|storage_key|
			(storage_key.clone(), self.overlay.committed.children.get(storage_key)
				.into_iter()
				.flat_map(|map| map.iter().map(|(k, v)| (k.clone(), v.value.clone())))
				.chain(self.overlay.prospective.children.get(storage_key)
					.into_iter()
					.flat_map(|map| map.iter().map(|(k, v)| (k.clone(), v.value.clone()))))));


		// compute and memoize
		let delta = self.overlay.committed.top.iter().map(|(k, v)| (k.clone(), v.value.clone()))
			.chain(self.overlay.prospective.top.iter().map(|(k, v)| (k.clone(), v.value.clone())));

		let (root, transaction) = self.backend.full_storage_root(delta, child_delta_iter);
		self.storage_transaction = Some((transaction, root));
		trace!(target: "state-trace", "{:04x}: Root {}",
			self.id,
			HexDisplay::from(&root.as_ref()),
		);
		root.encode()
>>>>>>> c837c8d9
	}

	fn child_storage_root(&mut self, storage_key: ChildStorageKey) -> Vec<u8> {
		let _guard = panic_handler::AbortGuard::force_abort();
		if self.storage_transaction_cache.transaction_storage_root.is_some() {
			let root = self
				.storage(storage_key.as_ref())
				.and_then(|k| Decode::decode(&mut &k[..]).ok())
				.unwrap_or(
					default_child_trie_root::<Layout<H>>(storage_key.as_ref())
				);
			trace!(target: "state-trace", "{:04x}: ChildRoot({}) (cached) {}",
				self.id,
				HexDisplay::from(&storage_key.as_ref()),
				HexDisplay::from(&root.as_ref()),
			);
			root.encode()
		} else {
			let storage_key = storage_key.as_ref();

			let (root, is_empty, _) = {
				let delta = self.overlay.committed.children.get(storage_key)
					.into_iter()
					.flat_map(|map| map.clone().into_iter().map(|(k, v)| (k, v.value)))
					.chain(self.overlay.prospective.children.get(storage_key)
							.into_iter()
							.flat_map(|map| map.clone().into_iter().map(|(k, v)| (k, v.value))));

				self.backend.child_storage_root(storage_key, delta)
			};

			if is_empty {
				self.overlay.set_storage(storage_key.into(), None);
			} else {
				self.overlay.set_storage(storage_key.into(), Some(root.encode()));
			}

			trace!(target: "state-trace", "{:04x}: ChildRoot({}) {}",
				self.id,
				HexDisplay::from(&storage_key.as_ref()),
				HexDisplay::from(&root.as_ref()),
			);
			root.encode()
		}
	}

	fn storage_changes_root(&mut self, parent_hash: &[u8]) -> Result<Option<Vec<u8>>, ()> {
		let _guard = panic_handler::AbortGuard::force_abort();
<<<<<<< HEAD
		let root = self.overlay.changes_trie_root(
			self.backend,
			self.changes_trie_storage.clone(),
			convert_hack(parent_hash),
			true,
			self.storage_transaction_cache,
		);
=======

		self.changes_trie_transaction = build_changes_trie::<_, T, H, N>(
			self.backend,
			self.changes_trie_storage.clone(),
			self.overlay,
			H256::decode(&mut &parent_hash[..]).map_err(|e|
				trace!(
					target: "state-trace",
					"Failed to decode changes root parent hash: {}",
					e,
				)
			)?,
		)?;
		let result = Ok(
			self.changes_trie_transaction.as_ref().map(|(_, root, _)| root.encode())
		);

>>>>>>> c837c8d9
		trace!(target: "state-trace", "{:04x}: ChangesRoot({}) {:?}",
			self.id,
			HexDisplay::from(&parent_hash.as_ref()),
			root,
		);

		root.map(convert_hack)
	}
}

impl<'a, H, B, T, N> externalities::ExtensionStore for Ext<'a, H, N, B, T>
where
	H: Hasher,
	B: 'a + Backend<H>,
	T: 'a + ChangesTrieStorage<H, N>,
	N: crate::changes_trie::BlockNumber,
{
	fn extension_by_type_id(&mut self, type_id: TypeId) -> Option<&mut dyn Any> {
		self.extensions.as_mut().and_then(|exts| exts.get_mut(type_id))
	}
}

#[cfg(test)]
mod tests {
	use super::*;
	use hex_literal::hex;
	use codec::Encode;
	use primitives::{Blake2Hasher, storage::well_known_keys::EXTRINSIC_INDEX};
	use crate::{
		changes_trie::{
			Configuration as ChangesTrieConfiguration,
			InMemoryStorage as InMemoryChangesTrieStorage,
		}, InMemoryBackend, overlayed_changes::OverlayedValue,
	};

	type TestBackend = InMemoryBackend<Blake2Hasher>;
	type TestChangesTrieStorage = InMemoryChangesTrieStorage<Blake2Hasher, u64>;
	type TestExt<'a> = Ext<'a, Blake2Hasher, u64, TestBackend, TestChangesTrieStorage>;

	fn prepare_overlay_with_changes() -> OverlayedChanges {
		OverlayedChanges {
			prospective: vec![
				(EXTRINSIC_INDEX.to_vec(), OverlayedValue {
					value: Some(3u32.encode()),
					extrinsics: Some(vec![1].into_iter().collect())
				}),
				(vec![1], OverlayedValue {
					value: Some(vec![100].into_iter().collect()),
					extrinsics: Some(vec![1].into_iter().collect())
				}),
			].into_iter().collect(),
			committed: Default::default(),
			changes_trie_config: Some(ChangesTrieConfiguration {
				digest_interval: 0,
				digest_levels: 0,
			}),
		}
	}

	#[test]
	fn storage_changes_root_is_none_when_storage_is_not_provided() {
		let mut overlay = prepare_overlay_with_changes();
		let mut cache = StorageTransactionCache::default();
		let backend = TestBackend::default();
<<<<<<< HEAD
		let mut ext = TestExt::new(&mut overlay, &mut cache, &backend, None, None);
		assert_eq!(ext.storage_changes_root(Default::default()).unwrap(), None);
=======
		let mut ext = TestExt::new(&mut overlay, &backend, None, None);
		assert_eq!(ext.storage_changes_root(&H256::default().encode()).unwrap(), None);
>>>>>>> c837c8d9
	}

	#[test]
	fn storage_changes_root_is_none_when_extrinsic_changes_are_none() {
		let mut overlay = prepare_overlay_with_changes();
		let mut cache = StorageTransactionCache::default();
		overlay.changes_trie_config = None;
		let storage = TestChangesTrieStorage::with_blocks(vec![(100, Default::default())]);
		let backend = TestBackend::default();
<<<<<<< HEAD
		let mut ext = TestExt::new(&mut overlay, &mut cache, &backend, Some(&storage), None);
		assert_eq!(ext.storage_changes_root(Default::default()).unwrap(), None);
=======
		let mut ext = TestExt::new(&mut overlay, &backend, Some(&storage), None);
		assert_eq!(ext.storage_changes_root(&H256::default().encode()).unwrap(), None);
>>>>>>> c837c8d9
	}

	#[test]
	fn storage_changes_root_is_some_when_extrinsic_changes_are_non_empty() {
		let mut overlay = prepare_overlay_with_changes();
		let mut cache = StorageTransactionCache::default();
		let storage = TestChangesTrieStorage::with_blocks(vec![(99, Default::default())]);
		let backend = TestBackend::default();
		let mut ext = TestExt::new(&mut overlay, &mut cache, &backend, Some(&storage), None);
		assert_eq!(
			ext.storage_changes_root(&H256::default().encode()).unwrap(),
			Some(hex!("bb0c2ef6e1d36d5490f9766cfcc7dfe2a6ca804504c3bb206053890d6dd02376").to_vec()),
		);
	}

	#[test]
	fn storage_changes_root_is_some_when_extrinsic_changes_are_empty() {
		let mut overlay = prepare_overlay_with_changes();
		let mut cache = StorageTransactionCache::default();
		overlay.prospective.top.get_mut(&vec![1]).unwrap().value = None;
		let storage = TestChangesTrieStorage::with_blocks(vec![(99, Default::default())]);
		let backend = TestBackend::default();
		let mut ext = TestExt::new(&mut overlay, &mut cache, &backend, Some(&storage), None);
		assert_eq!(
			ext.storage_changes_root(&H256::default().encode()).unwrap(),
			Some(hex!("96f5aae4690e7302737b6f9b7f8567d5bbb9eac1c315f80101235a92d9ec27f4").to_vec()),
		);
	}
}<|MERGE_RESOLUTION|>--- conflicted
+++ resolved
@@ -24,7 +24,7 @@
 use hash_db::Hasher;
 use primitives::{
 	storage::{ChildStorageKey, well_known_keys::is_child_storage_key},
-	traits::Externalities, hexdisplay::HexDisplay, hash::H256,
+	traits::Externalities, hexdisplay::HexDisplay,
 };
 use trie::{trie_types::Layout, default_child_trie_root};
 use externalities::Extensions;
@@ -62,14 +62,6 @@
 			Error::Executor(..) => "executor error",
 		}
 	}
-}
-
-/// Use SCALE codec to convert between the generic `Block::Hash` and `H256`. Both are currently the
-/// same. To prevent the requirement on putting everywhere `BlockT<Hash = H256>`, we use this hack.
-/// To properly solve this, we need to change block dependent externality functions to return
-/// and take the hash as an encoded value.
-fn convert_hack<I: codec::Encode, O: codec::Decode>(val: I) -> O {
-	codec::Decode::decode(&mut &val.encode()[..]).unwrap()
 }
 
 /// Wraps a read-only backend, call executor, and current overlayed changes.
@@ -186,12 +178,7 @@
 			HexDisplay::from(&key),
 			result,
 		);
-<<<<<<< HEAD
-
-		result.map(convert_hack)
-=======
 		result.map(|r| r.encode())
->>>>>>> c837c8d9
 	}
 
 	fn original_storage(&self, key: &[u8]) -> Option<Vec<u8>> {
@@ -215,12 +202,7 @@
 			HexDisplay::from(&key),
 			result,
 		);
-<<<<<<< HEAD
-
-		result.map(convert_hack)
-=======
 		result.map(|r| r.encode())
->>>>>>> c837c8d9
 	}
 
 	fn child_storage(&self, storage_key: ChildStorageKey, key: &[u8]) -> Option<Vec<u8>> {
@@ -258,11 +240,7 @@
 			result,
 		);
 
-<<<<<<< HEAD
-		result.map(convert_hack)
-=======
 		result.map(|r| r.encode())
->>>>>>> c837c8d9
 	}
 
 	fn original_child_storage(&self, storage_key: ChildStorageKey, key: &[u8]) -> Option<Vec<u8>> {
@@ -297,12 +275,7 @@
 			HexDisplay::from(&key),
 			result,
 		);
-<<<<<<< HEAD
-
-		result.map(convert_hack)
-=======
 		result.map(|r| r.encode())
->>>>>>> c837c8d9
 	}
 
 	fn exists_storage(&self, key: &[u8]) -> bool {
@@ -432,41 +405,12 @@
 				self.id,
 				HexDisplay::from(&root.as_ref()),
 			);
-<<<<<<< HEAD
-			return convert_hack(root.clone())
+			return root.encode();
 		}
 
 		let root = self.overlay.storage_root(self.backend, self.storage_transaction_cache);
 		trace!(target: "state-trace", "{:04x}: Root {}", self.id, HexDisplay::from(&root.as_ref()));
-		convert_hack(root)
-=======
-			return root.encode();
-		}
-
-		let child_storage_keys =
-			self.overlay.prospective.children.keys()
-				.chain(self.overlay.committed.children.keys());
-		let child_delta_iter = child_storage_keys.map(|storage_key|
-			(storage_key.clone(), self.overlay.committed.children.get(storage_key)
-				.into_iter()
-				.flat_map(|map| map.iter().map(|(k, v)| (k.clone(), v.value.clone())))
-				.chain(self.overlay.prospective.children.get(storage_key)
-					.into_iter()
-					.flat_map(|map| map.iter().map(|(k, v)| (k.clone(), v.value.clone()))))));
-
-
-		// compute and memoize
-		let delta = self.overlay.committed.top.iter().map(|(k, v)| (k.clone(), v.value.clone()))
-			.chain(self.overlay.prospective.top.iter().map(|(k, v)| (k.clone(), v.value.clone())));
-
-		let (root, transaction) = self.backend.full_storage_root(delta, child_delta_iter);
-		self.storage_transaction = Some((transaction, root));
-		trace!(target: "state-trace", "{:04x}: Root {}",
-			self.id,
-			HexDisplay::from(&root.as_ref()),
-		);
 		root.encode()
->>>>>>> c837c8d9
 	}
 
 	fn child_storage_root(&mut self, storage_key: ChildStorageKey) -> Vec<u8> {
@@ -515,40 +459,27 @@
 
 	fn storage_changes_root(&mut self, parent_hash: &[u8]) -> Result<Option<Vec<u8>>, ()> {
 		let _guard = panic_handler::AbortGuard::force_abort();
-<<<<<<< HEAD
 		let root = self.overlay.changes_trie_root(
 			self.backend,
 			self.changes_trie_storage.clone(),
-			convert_hack(parent_hash),
-			true,
-			self.storage_transaction_cache,
-		);
-=======
-
-		self.changes_trie_transaction = build_changes_trie::<_, T, H, N>(
-			self.backend,
-			self.changes_trie_storage.clone(),
-			self.overlay,
-			H256::decode(&mut &parent_hash[..]).map_err(|e|
+			Decode::decode(&mut &parent_hash[..]).map_err(|e|
 				trace!(
 					target: "state-trace",
 					"Failed to decode changes root parent hash: {}",
 					e,
 				)
 			)?,
-		)?;
-		let result = Ok(
-			self.changes_trie_transaction.as_ref().map(|(_, root, _)| root.encode())
-		);
-
->>>>>>> c837c8d9
+			true,
+			self.storage_transaction_cache,
+		);
+
 		trace!(target: "state-trace", "{:04x}: ChangesRoot({}) {:?}",
 			self.id,
-			HexDisplay::from(&parent_hash.as_ref()),
+			HexDisplay::from(&parent_hash),
 			root,
 		);
 
-		root.map(convert_hack)
+		root.map(|r| r.map(|o| o.encode()))
 	}
 }
 
@@ -569,7 +500,7 @@
 	use super::*;
 	use hex_literal::hex;
 	use codec::Encode;
-	use primitives::{Blake2Hasher, storage::well_known_keys::EXTRINSIC_INDEX};
+	use primitives::{H256, Blake2Hasher, storage::well_known_keys::EXTRINSIC_INDEX};
 	use crate::{
 		changes_trie::{
 			Configuration as ChangesTrieConfiguration,
@@ -606,13 +537,8 @@
 		let mut overlay = prepare_overlay_with_changes();
 		let mut cache = StorageTransactionCache::default();
 		let backend = TestBackend::default();
-<<<<<<< HEAD
 		let mut ext = TestExt::new(&mut overlay, &mut cache, &backend, None, None);
-		assert_eq!(ext.storage_changes_root(Default::default()).unwrap(), None);
-=======
-		let mut ext = TestExt::new(&mut overlay, &backend, None, None);
 		assert_eq!(ext.storage_changes_root(&H256::default().encode()).unwrap(), None);
->>>>>>> c837c8d9
 	}
 
 	#[test]
@@ -622,13 +548,8 @@
 		overlay.changes_trie_config = None;
 		let storage = TestChangesTrieStorage::with_blocks(vec![(100, Default::default())]);
 		let backend = TestBackend::default();
-<<<<<<< HEAD
 		let mut ext = TestExt::new(&mut overlay, &mut cache, &backend, Some(&storage), None);
-		assert_eq!(ext.storage_changes_root(Default::default()).unwrap(), None);
-=======
-		let mut ext = TestExt::new(&mut overlay, &backend, Some(&storage), None);
 		assert_eq!(ext.storage_changes_root(&H256::default().encode()).unwrap(), None);
->>>>>>> c837c8d9
 	}
 
 	#[test]
