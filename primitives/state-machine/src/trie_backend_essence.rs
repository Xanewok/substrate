// Copyright 2017-2019 Parity Technologies (UK) Ltd.
// This file is part of Substrate.

// Substrate is free software: you can redistribute it and/or modify
// it under the terms of the GNU General Public License as published by
// the Free Software Foundation, either version 3 of the License, or
// (at your option) any later version.

// Substrate is distributed in the hope that it will be useful,
// but WITHOUT ANY WARRANTY; without even the implied warranty of
// MERCHANTABILITY or FITNESS FOR A PARTICULAR PURPOSE.  See the
// GNU General Public License for more details.

// You should have received a copy of the GNU General Public License
// along with Substrate.  If not, see <http://www.gnu.org/licenses/>.

//! Trie-based state machine backend essence used to read values
//! from storage.

use std::ops::Deref;
use std::sync::Arc;
use log::{debug, warn};
use hash_db::{self, Hasher, EMPTY_PREFIX, Prefix};
<<<<<<< HEAD
use trie::{
	Trie, MemoryDB, PrefixedMemoryDB, DBValue, default_child_trie_root, read_trie_value,
	read_child_trie_value, for_keys_in_child_trie,
};
=======
use trie::{Trie, MemoryDB, PrefixedMemoryDB, DBValue,
	default_child_trie_root, read_trie_value, read_child_trie_value,
	for_keys_in_child_trie, KeySpacedDB};
>>>>>>> 13b13087
use trie::trie_types::{TrieDB, TrieError, Layout};
use crate::backend::Consolidate;
use primitives::storage::ChildInfo;
use codec::Encode;

/// Patricia trie-based storage trait.
pub trait Storage<H: Hasher>: Send + Sync {
	/// Get a trie node.
	fn get(&self, key: &H::Out, prefix: Prefix) -> Result<Option<DBValue>, String>;
}

/// Patricia trie-based pairs storage essence.
pub struct TrieBackendEssence<S: TrieBackendStorage<H>, H: Hasher> {
	storage: S,
	root: H::Out,
}

impl<S: TrieBackendStorage<H>, H: Hasher> TrieBackendEssence<S, H> where H::Out: Encode {
	/// Create new trie-based backend.
	pub fn new(storage: S, root: H::Out) -> Self {
		TrieBackendEssence {
			storage,
			root,
		}
	}

	/// Get backend storage reference.
	pub fn backend_storage(&self) -> &S {
		&self.storage
	}

	/// Get trie root.
	pub fn root(&self) -> &H::Out {
		&self.root
	}

	/// Consumes self and returns underlying storage.
	pub fn into_storage(self) -> S {
		self.storage
	}

	/// Return the next key in the trie i.e. the minimum key that is strictly superior to `key` in
	/// lexicographic order.
	pub fn next_storage_key(&self, key: &[u8]) -> Result<Option<Vec<u8>>, String> {
		self.next_storage_key_from_root(&self.root, None, key)
	}

	/// Return the next key in the child trie i.e. the minimum key that is strictly superior to
	/// `key` in lexicographic order.
	pub fn next_child_storage_key(
		&self,
		storage_key: &[u8],
		child_info: ChildInfo,
		key: &[u8],
	) -> Result<Option<Vec<u8>>, String> {
		let child_root = match self.storage(storage_key)? {
			Some(child_root) => child_root,
			None => return Ok(None),
		};

		let mut hash = H::Out::default();

		if child_root.len() != hash.as_ref().len() {
			return Err(format!("Invalid child storage hash at {:?}", storage_key));
		}
		// note: child_root and hash must be same size, panics otherwise.
		hash.as_mut().copy_from_slice(&child_root[..]);

		self.next_storage_key_from_root(&hash, Some(child_info), key)
	}

	/// Return next key from main trie or child trie by providing corresponding root.
	fn next_storage_key_from_root(
		&self,
		root: &H::Out,
		child_info: Option<ChildInfo>,
		key: &[u8],
	) -> Result<Option<Vec<u8>>, String> {
		let mut read_overlay = S::Overlay::default();
		let eph = Ephemeral {
			storage: &self.storage,
			overlay: &mut read_overlay,
		};
		let dyn_eph: &dyn hash_db::HashDBRef<_, _>;
		let keyspace_eph;
		if let Some(child_info) = child_info.as_ref() {
			keyspace_eph = KeySpacedDB::new(&eph, child_info.keyspace());
			dyn_eph = &keyspace_eph;
		} else {
			dyn_eph = &eph;
		}

		let trie = TrieDB::<H>::new(dyn_eph, root)
			.map_err(|e| format!("TrieDB creation error: {}", e))?;
		let mut iter = trie.iter()
			.map_err(|e| format!("TrieDB iteration error: {}", e))?;

		// The key just after the one given in input, basically `key++0`.
		// Note: We are sure this is the next key if:
		// * size of key has no limit (i.e. we can always add 0 to the path),
		// * and no keys can be inserted between `key` and `key++0` (this is ensured by sp-io).
		let mut potential_next_key = Vec::with_capacity(key.len() + 1);
		potential_next_key.extend_from_slice(key);
		potential_next_key.push(0);

		iter.seek(&potential_next_key)
			.map_err(|e| format!("TrieDB iterator seek error: {}", e))?;

		let next_element = iter.next();

		let next_key = if let Some(next_element) = next_element {
			let (next_key, _) = next_element
				.map_err(|e| format!("TrieDB iterator next error: {}", e))?;
			Some(next_key)
		} else {
			None
		};

		Ok(next_key)
	}

	/// Get the value of storage at given key.
	pub fn storage(&self, key: &[u8]) -> Result<Option<Vec<u8>>, String> {
		let mut read_overlay = S::Overlay::default();
		let eph = Ephemeral {
			storage: &self.storage,
			overlay: &mut read_overlay,
		};

		let map_e = |e| format!("Trie lookup error: {}", e);

		read_trie_value::<Layout<H>, _>(&eph, &self.root, key).map_err(map_e)
	}

	/// Get the value of child storage at given key.
	pub fn child_storage(
		&self,
		storage_key: &[u8],
		child_info: ChildInfo,
		key: &[u8],
	) -> Result<Option<Vec<u8>>, String> {
		let root = self.storage(storage_key)?
			.unwrap_or(default_child_trie_root::<Layout<H>>(storage_key).encode());

		let mut read_overlay = S::Overlay::default();
		let eph = Ephemeral {
			storage: &self.storage,
			overlay: &mut read_overlay,
		};

		let map_e = |e| format!("Trie lookup error: {}", e);

		read_child_trie_value::<Layout<H>, _>(storage_key, child_info.keyspace(), &eph, &root, key)
			.map_err(map_e)
	}

	/// Retrieve all entries keys of child storage and call `f` for each of those keys.
	pub fn for_keys_in_child_storage<F: FnMut(&[u8])>(
		&self,
		storage_key: &[u8],
		child_info: ChildInfo,
		f: F,
	) {
		let root = match self.storage(storage_key) {
			Ok(v) => v.unwrap_or(default_child_trie_root::<Layout<H>>(storage_key).encode()),
			Err(e) => {
				debug!(target: "trie", "Error while iterating child storage: {}", e);
				return;
			}
		};

		let mut read_overlay = S::Overlay::default();
		let eph = Ephemeral {
			storage: &self.storage,
			overlay: &mut read_overlay,
		};

		if let Err(e) = for_keys_in_child_trie::<Layout<H>, _, Ephemeral<S, H>>(
			storage_key,
			child_info.keyspace(),
			&eph,
			&root,
			f,
		) {
			debug!(target: "trie", "Error while iterating child storage: {}", e);
		}
	}

	/// Execute given closure for all keys starting with prefix.
	pub fn for_child_keys_with_prefix<F: FnMut(&[u8])>(
		&self,
		storage_key: &[u8],
		child_info: ChildInfo,
		prefix: &[u8],
		mut f: F,
	) {
		let root_vec = match self.storage(storage_key) {
			Ok(v) => v.unwrap_or(default_child_trie_root::<Layout<H>>(storage_key).encode()),
			Err(e) => {
				debug!(target: "trie", "Error while iterating child storage: {}", e);
				return;
			}
		};
		let mut root = H::Out::default();
		root.as_mut().copy_from_slice(&root_vec);
		self.keys_values_with_prefix_inner(&root, prefix, |k, _v| f(k), Some(child_info))
	}

	/// Execute given closure for all keys starting with prefix.
	pub fn for_keys_with_prefix<F: FnMut(&[u8])>(&self, prefix: &[u8], mut f: F) {
		self.keys_values_with_prefix_inner(&self.root, prefix, |k, _v| f(k), None)
	}

	fn keys_values_with_prefix_inner<F: FnMut(&[u8], &[u8])>(
		&self,
		root: &H::Out,
		prefix: &[u8],
		mut f: F,
		child_info: Option<ChildInfo>,
	) {
		let mut read_overlay = S::Overlay::default();
		let eph = Ephemeral {
			storage: &self.storage,
			overlay: &mut read_overlay,
		};
	
		let mut iter = move |db| -> Result<(), Box<TrieError<H::Out>>> {
			let trie = TrieDB::<H>::new(db, root)?;
			let mut iter = trie.iter()?;

			iter.seek(prefix)?;

			for x in iter {
				let (key, value) = x?;

				if !key.starts_with(prefix) {
					break;
				}

				f(&key, &value);
			}

			Ok(())
		};

		let result = if let Some(child_info) = child_info {
			let db = KeySpacedDB::new(&eph, child_info.keyspace());
			iter(&db)
		} else {
			iter(&eph)
		};
		if let Err(e) = result {
			debug!(target: "trie", "Error while iterating by prefix: {}", e);
		}
	}

	/// Execute given closure for all key and values starting with prefix.
	pub fn for_key_values_with_prefix<F: FnMut(&[u8], &[u8])>(&self, prefix: &[u8], f: F) {
		self.keys_values_with_prefix_inner(&self.root, prefix, f, None)
	}
}

pub(crate) struct Ephemeral<'a, S: 'a + TrieBackendStorage<H>, H: 'a + Hasher> {
	storage: &'a S,
	overlay: &'a mut S::Overlay,
}

impl<'a, S: 'a + TrieBackendStorage<H>, H: 'a + Hasher> hash_db::AsPlainDB<H::Out, DBValue>
	for Ephemeral<'a, S, H>
{
	fn as_plain_db<'b>(&'b self) -> &'b (dyn hash_db::PlainDB<H::Out, DBValue> + 'b) { self }
	fn as_plain_db_mut<'b>(&'b mut self) -> &'b mut (dyn hash_db::PlainDB<H::Out, DBValue> + 'b) {
		self
	}
}

impl<'a, S: 'a + TrieBackendStorage<H>, H: 'a + Hasher> hash_db::AsHashDB<H, DBValue>
	for Ephemeral<'a, S, H>
{
	fn as_hash_db<'b>(&'b self) -> &'b (dyn hash_db::HashDB<H, DBValue> + 'b) { self }
	fn as_hash_db_mut<'b>(&'b mut self) -> &'b mut (dyn hash_db::HashDB<H, DBValue> + 'b) { self }
}

impl<'a, S: TrieBackendStorage<H>, H: Hasher> Ephemeral<'a, S, H> {
	pub fn new(storage: &'a S, overlay: &'a mut S::Overlay) -> Self {
		Ephemeral {
			storage,
			overlay,
		}
	}
}

impl<'a, S: 'a + TrieBackendStorage<H>, H: Hasher> hash_db::PlainDB<H::Out, DBValue>
	for Ephemeral<'a, S, H>
{
	fn get(&self, key: &H::Out) -> Option<DBValue> {
		if let Some(val) = hash_db::HashDB::get(self.overlay, key, EMPTY_PREFIX) {
			Some(val)
		} else {
			match self.storage.get(&key, EMPTY_PREFIX) {
				Ok(x) => x,
				Err(e) => {
					warn!(target: "trie", "Failed to read from DB: {}", e);
					None
				},
			}
		}
	}

	fn contains(&self, key: &H::Out) -> bool {
		hash_db::HashDB::get(self, key, EMPTY_PREFIX).is_some()
	}

	fn emplace(&mut self, key: H::Out, value: DBValue) {
		hash_db::HashDB::emplace(self.overlay, key, EMPTY_PREFIX, value)
	}

	fn remove(&mut self, key: &H::Out) {
		hash_db::HashDB::remove(self.overlay, key, EMPTY_PREFIX)
	}
}

impl<'a, S: 'a + TrieBackendStorage<H>, H: Hasher> hash_db::PlainDBRef<H::Out, DBValue>
	for Ephemeral<'a, S, H>
{
	fn get(&self, key: &H::Out) -> Option<DBValue> { hash_db::PlainDB::get(self, key) }
	fn contains(&self, key: &H::Out) -> bool { hash_db::PlainDB::contains(self, key) }
}

impl<'a, S: 'a + TrieBackendStorage<H>, H: Hasher> hash_db::HashDB<H, DBValue>
	for Ephemeral<'a, S, H>
{
	fn get(&self, key: &H::Out, prefix: Prefix) -> Option<DBValue> {
		if let Some(val) = hash_db::HashDB::get(self.overlay, key, prefix) {
			Some(val)
		} else {
			match self.storage.get(&key, prefix) {
				Ok(x) => x,
				Err(e) => {
					warn!(target: "trie", "Failed to read from DB: {}", e);
					None
				},
			}
		}
	}

	fn contains(&self, key: &H::Out, prefix: Prefix) -> bool {
		hash_db::HashDB::get(self, key, prefix).is_some()
	}

	fn insert(&mut self, prefix: Prefix, value: &[u8]) -> H::Out {
		hash_db::HashDB::insert(self.overlay, prefix, value)
	}

	fn emplace(&mut self, key: H::Out, prefix: Prefix, value: DBValue) {
		hash_db::HashDB::emplace(self.overlay, key, prefix, value)
	}

	fn remove(&mut self, key: &H::Out, prefix: Prefix) {
		hash_db::HashDB::remove(self.overlay, key, prefix)
	}
}

impl<'a, S: 'a + TrieBackendStorage<H>, H: Hasher> hash_db::HashDBRef<H, DBValue>
	for Ephemeral<'a, S, H>
{
	fn get(&self, key: &H::Out, prefix: Prefix) -> Option<DBValue> {
		hash_db::HashDB::get(self, key, prefix)
	}

	fn contains(&self, key: &H::Out, prefix: Prefix) -> bool {
		hash_db::HashDB::contains(self, key, prefix)
	}
}

/// Key-value pairs storage that is used by trie backend essence.
pub trait TrieBackendStorage<H: Hasher>: Send + Sync {
	/// Type of in-memory overlay.
	type Overlay: hash_db::HashDB<H, DBValue> + Default + Consolidate;
	/// Get the value stored at key.
	fn get(&self, key: &H::Out, prefix: Prefix) -> Result<Option<DBValue>, String>;
}

// This implementation is used by normal storage trie clients.
impl<H: Hasher> TrieBackendStorage<H> for Arc<dyn Storage<H>> {
	type Overlay = PrefixedMemoryDB<H>;

	fn get(&self, key: &H::Out, prefix: Prefix) -> Result<Option<DBValue>, String> {
		Storage::<H>::get(self.deref(), key, prefix)
	}
}

// This implementation is used by test storage trie clients.
impl<H: Hasher> TrieBackendStorage<H> for PrefixedMemoryDB<H> {
	type Overlay = PrefixedMemoryDB<H>;

	fn get(&self, key: &H::Out, prefix: Prefix) -> Result<Option<DBValue>, String> {
		Ok(hash_db::HashDB::get(self, key, prefix))
	}
}

impl<H: Hasher> TrieBackendStorage<H> for MemoryDB<H> {
	type Overlay = MemoryDB<H>;

	fn get(&self, key: &H::Out, prefix: Prefix) -> Result<Option<DBValue>, String> {
		Ok(hash_db::HashDB::get(self, key, prefix))
	}
}

#[cfg(test)]
mod test {
	use primitives::{Blake2Hasher, H256};
	use trie::{TrieMut, PrefixedMemoryDB, trie_types::TrieDBMut, KeySpacedDBMut};
	use super::*;

	#[test]
	fn next_storage_key_and_next_child_storage_key_work() {
		let child_info = ChildInfo::new_default(b"uniqueid");
		// Contains values
		let mut root_1 = H256::default();
		// Contains child trie
		let mut root_2 = H256::default();

		let mut mdb = PrefixedMemoryDB::<Blake2Hasher>::default();
		{
			let mut trie = TrieDBMut::new(&mut mdb, &mut root_1);
			trie.insert(b"3", &[1]).expect("insert failed");
			trie.insert(b"4", &[1]).expect("insert failed");
			trie.insert(b"6", &[1]).expect("insert failed");
		}
		{
			let mut mdb = KeySpacedDBMut::new(&mut mdb, child_info.keyspace());
			// reuse of root_1 implicitly assert child trie root is same
			// as top trie (contents must remain the same).
			let mut trie = TrieDBMut::new(&mut mdb, &mut root_1);
			trie.insert(b"3", &[1]).expect("insert failed");
			trie.insert(b"4", &[1]).expect("insert failed");
			trie.insert(b"6", &[1]).expect("insert failed");
		}
		{
			let mut trie = TrieDBMut::new(&mut mdb, &mut root_2);
			trie.insert(b"MyChild", root_1.as_ref()).expect("insert failed");
		};

		let essence_1 = TrieBackendEssence::new(mdb, root_1);

		assert_eq!(essence_1.next_storage_key(b"2"), Ok(Some(b"3".to_vec())));
		assert_eq!(essence_1.next_storage_key(b"3"), Ok(Some(b"4".to_vec())));
		assert_eq!(essence_1.next_storage_key(b"4"), Ok(Some(b"6".to_vec())));
		assert_eq!(essence_1.next_storage_key(b"5"), Ok(Some(b"6".to_vec())));
		assert_eq!(essence_1.next_storage_key(b"6"), Ok(None));

		let mdb = essence_1.into_storage();
		let essence_2 = TrieBackendEssence::new(mdb, root_2);

		assert_eq!(
			essence_2.next_child_storage_key(b"MyChild", child_info, b"2"), Ok(Some(b"3".to_vec()))
		);
		assert_eq!(
			essence_2.next_child_storage_key(b"MyChild", child_info, b"3"), Ok(Some(b"4".to_vec()))
		);
		assert_eq!(
			essence_2.next_child_storage_key(b"MyChild", child_info, b"4"), Ok(Some(b"6".to_vec()))
		);
		assert_eq!(
			essence_2.next_child_storage_key(b"MyChild", child_info, b"5"), Ok(Some(b"6".to_vec()))
		);
		assert_eq!(
			essence_2.next_child_storage_key(b"MyChild", child_info, b"6"), Ok(None)
		);
	}
}<|MERGE_RESOLUTION|>--- conflicted
+++ resolved
@@ -21,16 +21,10 @@
 use std::sync::Arc;
 use log::{debug, warn};
 use hash_db::{self, Hasher, EMPTY_PREFIX, Prefix};
-<<<<<<< HEAD
 use trie::{
 	Trie, MemoryDB, PrefixedMemoryDB, DBValue, default_child_trie_root, read_trie_value,
-	read_child_trie_value, for_keys_in_child_trie,
+	read_child_trie_value, for_keys_in_child_trie, KeySpacedDB,
 };
-=======
-use trie::{Trie, MemoryDB, PrefixedMemoryDB, DBValue,
-	default_child_trie_root, read_trie_value, read_child_trie_value,
-	for_keys_in_child_trie, KeySpacedDB};
->>>>>>> 13b13087
 use trie::trie_types::{TrieDB, TrieError, Layout};
 use crate::backend::Consolidate;
 use primitives::storage::ChildInfo;
@@ -256,7 +250,7 @@
 			storage: &self.storage,
 			overlay: &mut read_overlay,
 		};
-	
+
 		let mut iter = move |db| -> Result<(), Box<TrieError<H::Out>>> {
 			let trie = TrieDB::<H>::new(db, root)?;
 			let mut iter = trie.iter()?;
