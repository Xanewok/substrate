--- conflicted
+++ resolved
@@ -6,13 +6,8 @@
 
 [dependencies]
 hex-literal = "0.2"
-<<<<<<< HEAD
-parity-codec = { version = "4.1.1", default-features = false, features = ["derive"] }
-serde = { version = "1.0", optional = true }
-=======
 codec = { package = "parity-scale-codec", version = "1.0.0", default-features = false, features = ["derive"] }
 serde = { version = "1.0.93", optional = true }
->>>>>>> 6fbca29c
 inherents = { package = "substrate-inherents", path = "../../core/inherents", default-features = false }
 rstd = { package = "sr-std", path = "../../core/sr-std", default-features = false }
 sr-primitives = { path = "../../core/sr-primitives", default-features = false }
